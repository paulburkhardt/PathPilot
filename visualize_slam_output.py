#!/usr/bin/env python3
"""
SLAM Pipeline Output Visualizer

A standalone script to visualize SLAM pipeline outputs in rerun-sdk.
Loads and displays point clouds, camera trajectories, floor detection,
and closest point analysis with configurable visualization options.

Usage:
    python visualize_slam_output.py /path/to/slam_analysis_output_dir [options]
"""

import argparse
import json
import sys
import numpy as np
import rerun as rr
from pathlib import Path
from typing import Dict, Any, Optional, Tuple, List
import re
from plyfile import PlyData, PlyElement


class SLAMOutputVisualizer:
    """
    Visualizer for SLAM pipeline output data using rerun-sdk.
    """
    
    def __init__(self, output_dir: str, config: Dict[str, Any]):
        """
        Initialize the visualizer with output directory and configuration.
        
        Args:
            output_dir: Path to SLAM analysis output directory
            config: Configuration dictionary with visualization options
        """
        self.output_dir = Path(output_dir)
        self.config = config
        self.data = {}
        
        # Warning system state tracking
        self.warning_state = {
            'previous_distance': None,
            'previous_warning_level': 'normal',
            'frame_count': 0
        }
        
        # Validate output directory
        if not self.output_dir.exists():
            raise ValueError(f"Output directory does not exist: {output_dir}")
    
    def load_data(self) -> None:
        """Load all available SLAM output data files."""
        print("Loading SLAM output data...")
        
        # Load metadata first to get file paths
        self._load_metadata()
        
        # Load each data type if enabled and available
        if self.config['show_point_cloud']:
            self._load_point_cloud()
        
        if self.config['show_trajectory']:
            self._load_trajectory()
        
        if self.config['show_floor']:
            self._load_floor_data()
        
        if self.config['show_closest_points']:
            self._load_closest_points()
    
        if self.config['show_video']:
            self._load_video_data()
    
    def _load_metadata(self) -> None:
        """Load metadata.json if available."""
        metadata_path = self.output_dir / "metadata.json"
        if metadata_path.exists():
            with open(metadata_path, 'r') as f:
                self.data['metadata'] = json.load(f)
            print(f"Loaded metadata from {metadata_path}")
            
            # Update visualization config based on pipeline configuration
            self._update_config_from_metadata()
        else:
            print("No metadata.json found, will search for standard file names")
            self.data['metadata'] = {}
    
    def _update_config_from_metadata(self) -> None:
        """Update visualization configuration based on pipeline metadata."""
        if 'pipeline_configuration' not in self.data['metadata']:
            return
        
        pipeline_config = self.data['metadata']['pipeline_configuration']
        
        # Look for IncrementalClosestPointFinderComponent configuration
        if 'pipeline' in pipeline_config and 'components' in pipeline_config['pipeline']:
            for component in pipeline_config['pipeline']['components']:
                if component.get('type') == 'IncrementalClosestPointFinderComponent':
                    component_config = component.get('config', {})
                    
                    # Override view cone settings from pipeline config
                    use_view_cone = component_config.get('use_view_cone', False)
                    cone_angle = component_config.get('cone_angle_deg', 90.0)
                    
                    # Update visualization config
                    # If view cones were enabled in pipeline but user didn't explicitly disable them
                    if use_view_cone and not hasattr(self, '_user_disabled_view_cones'):
                        self.config['show_view_cones'] = True
                    elif not use_view_cone:
                        self.config['show_view_cones'] = False
                    
                    self.config['view_cone_angle'] = cone_angle
                    
                    print(f"Updated view cone settings from pipeline config: enabled={self.config['show_view_cones']}, angle={cone_angle}°")
                    break
    
    def _load_point_cloud(self) -> None:
        """Load point cloud(s) from PLY file(s), including intermediate step point clouds."""
        # First, try to load intermediate point clouds
        intermediate_point_clouds = self._load_intermediate_point_clouds()
        
        if intermediate_point_clouds:
            # Use intermediate point clouds for temporal visualization
            self.data['point_cloud'] = intermediate_point_clouds
            print(f"Loaded {len(intermediate_point_clouds['steps'])} intermediate point clouds")
            return
        
        # Fallback to loading single final point cloud
        # Try to get path from metadata, otherwise use standard name
        if 'file_paths' in self.data['metadata']:
            pc_file = Path(self.data['metadata']['file_paths'].get('point_cloud_path', ''))
            if not pc_file.is_absolute():
                pc_file = self.output_dir / pc_file.name
        else:
            # Try multiple possible filenames
            possible_names = [
                "slam_analysis_pointcloud.ply",
                "incremental_analysis_detailed_pointcloud.ply"
            ]
            pc_file = None
            for name in possible_names:
                candidate = self.output_dir / name
                if candidate.exists():
                    pc_file = candidate
                    break
            if pc_file is None:
                pc_file = self.output_dir / possible_names[0]  # Default fallback
        
        if pc_file.exists():
            try:
                # Try to use open3d if available, otherwise basic PLY parsing
                try:
                    #import open3d as o3d
                    #pcd = o3d.io.read_point_cloud(str(pc_file))
                    #self.data['point_cloud'] = {
                    #    'points': np.asarray(pcd.points),
                    #    'colors': np.asarray(pcd.colors) if pcd.has_colors() else None,
                    #    'is_temporal': False  # Mark as static point cloud
                    #}
                    plydata = PlyData.read(str(pc_file))
                
                    assert len(plydata.elements) == 1, "Expected exactly 1 element in the plydata. Don't know whats wrong."

                    point_cloud_data = {
                        "points": np.stack([
                            np.asarray(plydata.elements[0]["x"]),
                            np.asarray(plydata.elements[0]["y"]),
                            np.asarray(plydata.elements[0]["z"])]
                            ,1),
                        "colors": np.stack([
                            np.asarray(plydata.elements[0]["red"]),
                            np.asarray(plydata.elements[0]["green"]),
                            np.asarray(plydata.elements[0]["blue"])]
                            ,1),
                        "classIds": np.asarray(plydata.elements[0]["segmentation"]),
                        "is_temporal": False
                    }
                    self.data['point_cloud'] = point_cloud_data

                except ImportError:
                    print("Open3D not available, using basic PLY parsing")
                    point_cloud_data = self._parse_ply_file(pc_file)
                    point_cloud_data['is_temporal'] = False
                    self.data['point_cloud'] = point_cloud_data
                
                print(f"Loaded point cloud with {len(self.data['point_cloud']['points'])} points from {pc_file}")
            except Exception as e:
                print(f"Failed to load point cloud from {pc_file}: {e}")
        else:
            print(f"Point cloud file not found: {pc_file}")
    
    def _load_intermediate_point_clouds(self) -> Optional[Dict[str, Any]]:
        """Load intermediate point clouds from step directories."""
        intermediate_dir = self.output_dir / "intermediate"
        if not intermediate_dir.exists():
            return None
        
        print("Searching for intermediate point clouds...")
        
        # Find all step directories
        step_dirs = []
        for item in intermediate_dir.iterdir():
            if item.is_dir() and item.name.startswith("step_"):
                try:
                    step_num = int(item.name.replace("step_", ""))
                    pointcloud_file = item / "pointcloud.ply"
                    if pointcloud_file.exists():
                        step_dirs.append((step_num, pointcloud_file))
                except ValueError:
                    continue
        
        if not step_dirs:
            print("No intermediate point clouds found")
            return None
        
        # Sort by step number
        step_dirs.sort(key=lambda x: x[0])
        
        print(f"Found {len(step_dirs)} intermediate point clouds")
        
        # Load all point clouds
        point_clouds = {}
        steps = []
        
        for step_num, pointcloud_file in step_dirs:
            try:
                # Read the PLY file and extract points, colors, confidence, and segmentation if present
                plydata = PlyData.read(str(pointcloud_file))
                
                assert len(plydata.elements) == 1, "Expected exactly 1 element in the plydata. Don't know whats wrong."

                point_cloud_data = {
                    "points": np.stack([
                        np.asarray(plydata.elements[0]["x"]),
                        np.asarray(plydata.elements[0]["y"]),
                        np.asarray(plydata.elements[0]["z"])]
                        ,1),
                    "colors": np.stack([
                        np.asarray(plydata.elements[0]["red"]),
                        np.asarray(plydata.elements[0]["green"]),
                        np.asarray(plydata.elements[0]["blue"])]
                        ,1),
                    "classIds": np.asarray(plydata.elements[0]["segmentation"])
                }

                
                #try:
                #    import open3d as o3d
                #    pcd = o3d.io.read_point_cloud(str(pointcloud_file))
                #    point_cloud_data = {
                #        'points': np.asarray(pcd.points),
                #        'colors': np.asarray(pcd.colors) if pcd.has_colors() else None
#
                #    }
                #except ImportError:
                #    point_cloud_data = self._parse_ply_file(pointcloud_file)
                
                point_clouds[step_num] = point_cloud_data
                steps.append(step_num)
                
                print(f"  Step {step_num:06d}: {len(point_cloud_data['points'])} points")
                
            except Exception as e:
                print(f"  Failed to load step {step_num:06d}: {e}")
                continue
        
        if not point_clouds:
            return None
        
        return {
            'point_clouds': point_clouds,
            'steps': sorted(steps),
            'is_temporal': True
        }
    
    def _parse_ply_file(self, ply_file: Path) -> Dict[str, np.ndarray]:
        """Basic PLY file parser for when Open3D is not available."""
        points = []
        colors = []
        classIds = []
        has_classIds = False
        has_colors = False
        
        with open(ply_file, 'r') as f:
            lines = f.readlines()
        
        # Parse header
        vertex_count = 0
        data_start = 0
        properties = []
        
        for i, line in enumerate(lines):
            if line.startswith('element vertex'):
                vertex_count = int(line.split()[-1])
            elif line.startswith('property'):
                properties.append(line.strip())
                if 'red' in line or 'green' in line or 'blue' in line:
                    has_colors = True
                if "segmentation" in line:
                    has_classIds= True
            elif line.startswith('end_header'):
                data_start = i + 1
                break
        
        # Parse vertex data
        for line in lines[data_start:data_start + vertex_count]:
            values = line.strip().split()
            if len(values) >= 3:
                # Extract x, y, z
                points.append([float(values[0]), float(values[1]), float(values[2])])
                
                # Extract colors if available (assuming RGB are after xyz)
                if has_colors and len(values) >= 6:
                    colors.append([int(values[3]), int(values[4]), int(values[5])])
        
                # Extract class Ids if available
                if has_classIds and len(values)>=7:
                    classIds.append(int(values[6]))

        return {
            'points': np.array(points),
            'colors': np.array(colors) if colors else None,
            "classIds": np.array(classIds) if classIds else None,
        }
    
    def _load_trajectory(self) -> None:
        """Load camera trajectory from text file."""
        # Try to get path from metadata, otherwise use standard name
        if 'file_paths' in self.data['metadata']:
            traj_file = Path(self.data['metadata']['file_paths'].get('trajectory_path', ''))
            if not traj_file.is_absolute():
                traj_file = self.output_dir / traj_file.name
        else:
            # Try multiple possible filenames
            possible_names = [
                "slam_analysis_trajectory.txt",
                "incremental_analysis_detailed_trajectory.txt"
            ]
            traj_file = None
            for name in possible_names:
                candidate = self.output_dir / name
                if candidate.exists():
                    traj_file = candidate
                    break
            if traj_file is None:
                traj_file = self.output_dir / possible_names[0]  # Default fallback
        
        if traj_file.exists():
            try:
                trajectory_data = np.loadtxt(traj_file)
                self.data['trajectory'] = {
                    'timestamps': trajectory_data[:, 0],
                    'positions': trajectory_data[:, 1:4],
                    'quaternions': trajectory_data[:, 4:8]  # [qx, qy, qz, qw]
                }
                print(f"Loaded trajectory with {len(self.data['trajectory']['positions'])} poses from {traj_file}")
            except Exception as e:
                print(f"Failed to load trajectory from {traj_file}: {e}")
        else:
            print(f"Trajectory file not found: {traj_file}")
    
    def _load_floor_data(self) -> None:
        """Load floor detection data."""
        # Try JSON first, then CSV with multiple possible filenames
        floor_files = [
            self.output_dir / "slam_analysis_floor_data.json",
            self.output_dir / "slam_analysis_floor_data.csv",
            self.output_dir / "incremental_analysis_detailed_floor_data.json",
            self.output_dir / "incremental_analysis_detailed_floor_data.csv"
        ]
        
        for floor_file in floor_files:
            if floor_file.exists():
                try:
                    if floor_file.suffix == '.json':
                        with open(floor_file, 'r') as f:
                            floor_data = json.load(f)
                        self.data['floor'] = {
                            'normal': np.array(floor_data['floor_normal']),
                            'offset': floor_data['floor_offset'],
                            'detection_step': floor_data.get('detection_step'),
                            'timestamp': floor_data.get('timestamp')
                        }
                    else:  # CSV
                        # Basic CSV parsing
                        with open(floor_file, 'r') as f:
                            lines = f.readlines()
                        if len(lines) > 1:  # Header + data
                            data_line = lines[1].strip().split(',')
                            self.data['floor'] = {
                                'normal': np.array([float(data_line[0]), float(data_line[1]), float(data_line[2])]),
                                'offset': float(data_line[3]),
                                'detection_step': int(data_line[4]) if len(data_line) > 4 else None,
                                'timestamp': float(data_line[5]) if len(data_line) > 5 else None
                            }
                    print(f"Loaded floor data from {floor_file}")
                    break
                except Exception as e:
                    print(f"Failed to load floor data from {floor_file}: {e}")
        else:
            print("No floor data file found")
    
    def _load_closest_points(self) -> None:
        """Load closest points analysis data."""
        # Try JSON first, then CSV with multiple possible filenames
        closest_files = [
            self.output_dir / "slam_analysis_closest_points.json",
            self.output_dir / "slam_analysis_closest_points.csv",
            self.output_dir / "incremental_analysis_detailed_closest_points.json",
            self.output_dir / "incremental_analysis_detailed_closest_points.csv"
        ]
        
        for closest_file in closest_files:
            if closest_file.exists():
                try:
                    if closest_file.suffix == '.json':
                        with open(closest_file, 'r') as f:
                            closest_data = json.load(f)
                        self.data['closest_points'] = {
                            'points_3d': np.array(closest_data['n_closest_points_3d']),
                            'indices': np.array(closest_data['n_closest_points_indices']),
                            'distances': np.array(closest_data['n_closest_points_distances']),
                            'summary': closest_data.get('analysis_summary', {})
                        }
                    else:  # CSV
                        # Basic CSV parsing for closest points
                        with open(closest_file, 'r') as f:
                            lines = f.readlines()
                        
                        if len(lines) > 1:
                            # Group by step and filter for point_idx = 0 (first closest point)
                            step_data = {}
                            for line in lines[1:]:  # Skip header
                                parts = line.strip().split(',')
                                if len(parts) >= 7:
                                    step = int(parts[0])
                                    point_idx = int(parts[1])
                                    
                                    # Only take the first closest point (point_idx = 0)
                                    if point_idx == 0:
                                        step_data[step] = {
                                            'point': [float(parts[2]), float(parts[3]), float(parts[4])],
                                            'distance': float(parts[6])
                                        }
                            
                            # Convert to arrays - each step has one closest point
                            points_3d = []
                            distances = []
                            steps = []
                            for step in sorted(step_data.keys()):
                                points_3d.append([step_data[step]['point']])  # Wrap in list for consistency
                                distances.append([step_data[step]['distance']])  # Wrap in list for consistency
                                steps.append(step)  # Store the step index
                            
                            self.data['closest_points'] = {
                                'points_3d': np.array(points_3d, dtype=object),
                                'distances': np.array(distances, dtype=object),
                                'steps': np.array(steps),  # Store step indices for mapping
                                'summary': {}
                            }
                    print(f"Loaded closest points data from {closest_file}")
                    break
                except Exception as e:
                    print(f"Failed to load closest points data from {closest_file}: {e}")
        else:
            print("No closest points data file found")
    
    def _load_video_data(self) -> None:
        """Load video data from pipeline configuration."""
        # Extract video path from pipeline configuration
        video_path = self._get_video_path_from_config()
        
        if not video_path:
            print("No video path found in pipeline configuration")
            return
        
        # Make path relative to the script's location if it's not absolute
        if not Path(video_path).is_absolute():
            # Try relative to current working directory first
            video_file = Path(video_path)
            if not video_file.exists():
                # Try relative to the output directory
                video_file = self.output_dir.parent / video_path
                if not video_file.exists():
                    # Try relative to the script's directory
                    script_dir = Path(__file__).parent
                    video_file = script_dir / video_path
        else:
            video_file = Path(video_path)
        
        # Check for rerun-compatible version first (converted by separate script)
        compatible_video_file = video_file.parent / f"{video_file.stem}_rerun_compatible.mp4"
        
        if compatible_video_file.exists():
            print(f"Found rerun-compatible video: {compatible_video_file}")
            video_file = compatible_video_file
        elif video_file.exists():
            print(f"Using original video: {video_file}")
            print("  Note: If video doesn't play, run: python convert_videos_for_rerun.py Data/Videos/")
        else:
            print(f"Warning: Video file not found: {video_file}")
            if not compatible_video_file.exists():
                print(f"  Also checked for: {compatible_video_file}")
            return
        
        try:
            # Store video information for later use in visualization
            self.data['video'] = {
                'path': str(video_file),
                'video_path_config': video_path  # Store original config path for reference
            }
            print(f"Video ready for visualization: {video_file}")
        except Exception as e:
            print(f"Failed to load video data: {e}")

    def _get_video_path_from_config(self) -> Optional[str]:
        """Extract video path from pipeline configuration."""
        if 'pipeline_configuration' not in self.data['metadata']:
            return None
        
        pipeline_config = self.data['metadata']['pipeline_configuration']
        
        # Look for MAST3RSLAMVideoDataset component configuration
        if 'pipeline' in pipeline_config and 'components' in pipeline_config['pipeline']:
            for component in pipeline_config['pipeline']['components']:
                if component.get('type') == 'MAST3RSLAMVideoDataset':
                    component_config = component.get('config', {})
                    return component_config.get('video_path')
        
        return None
    
    def visualize(self) -> None:
        """Visualize all loaded data in rerun."""
        print("Starting visualization in rerun...")
        
        # Initialize rerun with app ID
        rr.init("slam_output_viewer", spawn=False)
        
        # Connect to existing rerun web session
        try:
            # Try to connect to a running rerun viewer
            rr.connect("127.0.0.1:9876")  # Default rerun port
            print("Connected to rerun web session")
        except Exception as e:
            # If connection fails, try to spawn a new viewer
            try:
                rr.spawn()
                print("Spawned new rerun viewer")
            except Exception as e2:
                print(f"Failed to connect to rerun: {e}")
                print(f"Failed to spawn rerun viewer: {e2}")
                print("Please start rerun viewer manually with: rerun")
                return
        
        # Visualize video first (static)
        if self.config['show_video'] and 'video' in self.data:
            self._visualize_video()
        
        # Visualize static data first
        if self.config['show_point_cloud'] and 'point_cloud' in self.data:
            self._visualize_point_cloud()
        
        if self.config['show_floor'] and 'floor' in self.data:
            self._visualize_floor_plane()
        
        # Visualize temporal data
        if self.config['show_trajectory'] and 'trajectory' in self.data:
            self._visualize_trajectory()
        
        print("Visualization complete!")
    
    def _visualize_point_cloud(self) -> None:
        """Visualize the point cloud(s)."""
        point_cloud_data = self.data['point_cloud']
        
        # Check if we have temporal point clouds
        if point_cloud_data.get('is_temporal', False):
            print("Temporal point clouds will be visualized during trajectory playback")
            # Temporal point clouds will be handled in _log_temporal_poses
            return
        
        # Handle static point cloud
        points = point_cloud_data['points']
        colors = point_cloud_data['colors']
        classIds = point_cloud_data["classIds"]
        
        print(f"Visualizing static point cloud with {len(points)} points...")
        
        # Log basic point cloud
        # Optionally color point cloud by classId
        color_by_class = self.config.get("color_pointcloud_by_classIds", False)
        has_colors = colors is not None and len(colors) > 0
        has_classIds = classIds is not None and len(classIds) > 0

        classIds = classIds.astype(int) if classIds is not None else None

        if color_by_class and has_classIds:
            rr.log(
            "world/pointcloud",
            rr.Points3D(points, class_ids=classIds),
            static=True
            )
        elif has_colors:
            # Convert colors from [0,1] to [0,255] if needed
            if colors.max() <= 1.0:
                colors = (colors * 255).astype(np.uint8)
            if has_classIds:
                rr.log(
                    "world/pointcloud",
                    rr.Points3D(points, colors=colors, class_ids=classIds),
                    static=True
                )
            else:
                rr.log(
                    "world/pointcloud",
                    rr.Points3D(points, colors=colors),
                    static=True
                )
        else:
            default_color = [128, 128, 128]
            if has_classIds:
                rr.log(
                    "world/pointcloud",
                    rr.Points3D(points, colors=default_color, class_ids=classIds),
                    static=True
                )
            else:
                rr.log(
                    "world/pointcloud",
                    rr.Points3D(points, colors=default_color),
                    static=True
                )

        # Highlight floor points if floor data is available
        if self.config['highlight_floor_points'] and 'floor' in self.data:
            self._highlight_floor_points(points, colors)
    
    def _highlight_floor_points(self, points: np.ndarray, colors: Optional[np.ndarray]) -> None:
        """Highlight floor points in the point cloud."""
        floor_normal = self.data['floor']['normal']
        floor_offset = self.data['floor']['offset']
        floor_threshold = self.config['floor_threshold']
        
        # Calculate distance of each point to the floor plane
        distances_to_floor = np.abs(np.dot(points, floor_normal) - floor_offset)
        floor_mask = distances_to_floor < floor_threshold
        
        # Create modified colors highlighting floor points
        if colors is not None:
            modified_colors = colors.copy()
        else:
            modified_colors = np.full((len(points), 3), [128, 128, 128], dtype=np.uint8)
        
        # Color floor points in bright green
        modified_colors[floor_mask] = [0, 255, 0]  # Bright green for floor
        
        # Log the point cloud with floor highlighting
        rr.log("world/pointcloud_with_floor", rr.Points3D(points, colors=modified_colors), static=True)
        
        # Also log just the floor points separately
        floor_points = points[floor_mask]
        if len(floor_points) > 0:
            rr.log("world/floor_points", rr.Points3D(
                floor_points, 
                colors=[0, 255, 0],  # Bright green
                radii=[0.01]
            ), static=True)
            
        print(f"Highlighted {np.sum(floor_mask)} floor points out of {len(points)} total points")
    
    def _visualize_floor_plane(self) -> None:
        """Visualize the floor plane as a grid."""
        floor_normal = self.data['floor']['normal']
        floor_offset = self.data['floor']['offset']
        grid_size = self.config['grid_size']
        
        print("Visualizing floor plane...")
        
        # Calculate floor center (use point cloud center if available)
        if 'point_cloud' in self.data:
            point_cloud_data = self.data['point_cloud']
            if point_cloud_data.get('is_temporal', False):
                # For temporal point clouds, use the last step for floor center calculation
                if point_cloud_data['steps']:
                    last_step = max(point_cloud_data['steps'])
                    if last_step in point_cloud_data['point_clouds']:
                        floor_center = np.mean(point_cloud_data['point_clouds'][last_step]['points'], axis=0)
                    else:
                        floor_center = np.array([0.0, 0.0, 0.0])
                else:
                    floor_center = np.array([0.0, 0.0, 0.0])
            else:
                # Static point cloud
                floor_center = np.mean(point_cloud_data['points'], axis=0)
        else:
            floor_center = np.array([0.0, 0.0, 0.0])
        
        # Project center onto floor plane
        floor_center_on_plane = floor_center - np.dot(floor_center - floor_offset * floor_normal, floor_normal) * floor_normal
        
        # Find two orthogonal vectors in the floor plane
        if abs(floor_normal[0]) < 0.9:
            u = np.cross(floor_normal, [1, 0, 0])
        else:
            u = np.cross(floor_normal, [0, 1, 0])
        
        u = u / np.linalg.norm(u)
        v = np.cross(floor_normal, u)
        v = v / np.linalg.norm(v)
        
        # Create a grid to visualize the floor plane
        grid_lines = []
        
        # Create horizontal lines
        for i in range(-5, 6):
            line_start = floor_center_on_plane + (i * grid_size/5) * u + (-grid_size) * v
            line_end = floor_center_on_plane + (i * grid_size/5) * u + (grid_size) * v
            grid_lines.append(np.array([line_start, line_end]))
        
        # Create vertical lines  
        for j in range(-5, 6):
            line_start = floor_center_on_plane + (-grid_size) * u + (j * grid_size/5) * v
            line_end = floor_center_on_plane + (grid_size) * u + (j * grid_size/5) * v
            grid_lines.append(np.array([line_start, line_end]))
        
        if len(grid_lines) > 0:
            rr.log("world/floor_grid", rr.LineStrips3D(
                strips=grid_lines,
                colors=[255, 255, 0],  # Yellow for floor grid
                radii=[0.002]
            ), static=True)
            
        print(f"Added floor grid visualization with {len(grid_lines)} lines")
    
    def _visualize_trajectory(self) -> None:
        """Visualize camera trajectory with temporal data."""
        positions = self.data['trajectory']['positions']
        quaternions = self.data['trajectory']['quaternions']
        timestamps = self.data['trajectory']['timestamps']
        
        print(f"Visualizing trajectory with {len(positions)} poses...")
        
        # Log static trajectory path
        if self.config['show_trajectory_path']:
            rr.log("world/camera_trajectory", rr.LineStrips3D(
                strips=[positions],
                colors=[255, 100, 100],  # Light red for trajectory
                radii=[0.01]
            ), static=True)
        
        # Prepare closest points data if available
        closest_points_data = None
        if 'closest_points' in self.data and self.config['show_closest_points']:
            closest_points_data = self._prepare_closest_points_data(len(positions))
        
        # Log temporal poses
        self._log_temporal_poses(positions, quaternions, timestamps, closest_points_data)
        
    
    def _prepare_closest_points_data(self, num_poses: int) -> Dict[str, np.ndarray]:
        """Prepare closest points data for visualization."""
        closest_data = self.data['closest_points']
        
        # Handle different data formats
        if 'points_3d' in closest_data:
            points_3d = closest_data['points_3d']
            distances = closest_data['distances']
            steps = closest_data.get('steps', None)
            
            # If we have step information, map data to trajectory poses
            if steps is not None:
                print(f"Mapping {len(steps)} closest point entries to {num_poses} trajectory poses using step indices")
                
                # Create arrays for all poses, filled with None initially
                mapped_points = [None] * num_poses
                mapped_distances = [None] * num_poses
                
                # Map data based on step indices
                for i, step in enumerate(steps):
                    if step < num_poses and len(points_3d[i]) > 0:
                        mapped_points[step] = points_3d[i][0]  # First closest point
                        mapped_distances[step] = distances[i][0]  # First distance
                
                # Fill missing data with None or default values
                final_points = []
                final_distances = []
                
                for i in range(num_poses):
                    if mapped_points[i] is not None:
                        final_points.append(mapped_points[i])
                        final_distances.append(mapped_distances[i])
                    else:
                        # Use trajectory position as fallback for missing data
                        final_points.append(self.data['trajectory']['positions'][i])
                        final_distances.append(0.0)
                
                return {
                    'points': np.array(final_points),
                    'distances': np.array(final_distances),
                    'valid_mask': np.array([mapped_points[i] is not None for i in range(num_poses)])
                }
            
            else:
                # Fallback to old behavior if no step information
                if len(points_3d) != num_poses:
                    print(f"Warning: Closest points data length ({len(points_3d)}) doesn't match trajectory length ({num_poses})")
                    # Take the minimum length
                    min_len = min(len(points_3d), num_poses)
                    points_3d = points_3d[:min_len]
                    distances = distances[:min_len]
                
                # Extract first closest point and distance for each pose
                first_closest_points = []
                first_distances = []
                
                for i in range(len(points_3d)):
                    if len(points_3d[i]) > 0:
                        first_closest_points.append(points_3d[i][0])
                        first_distances.append(distances[i][0])
                    else:
                        # Use trajectory position as fallback
                        first_closest_points.append(self.data['trajectory']['positions'][i])
                        first_distances.append(0.0)
                
                return {
                    'points': np.array(first_closest_points),
                    'distances': np.array(first_distances)
                }
        
        return None
    
    def _log_temporal_poses(self, positions: np.ndarray, quaternions: np.ndarray, 
                           timestamps: np.ndarray, closest_points_data: Optional[Dict]) -> None:
        """Log temporal camera poses and analysis data."""
        
        # Prepare temporal point cloud data if available
        temporal_point_clouds = None
        step_to_trajectory_mapping = None
        if 'point_cloud' in self.data and self.data['point_cloud'].get('is_temporal', False):
            temporal_point_clouds = self.data['point_cloud']
            step_to_trajectory_mapping = self._map_steps_to_trajectory(
                temporal_point_clouds['steps'], len(positions)
            )
        
        # Prepare video frame data if available
        video_frame_mapping = None
        if 'video' in self.data:
            video_frame_mapping = self._map_trajectory_to_video_frames(len(positions))
        
        for i, (timestamp, position, quaternion) in enumerate(zip(timestamps, positions, quaternions)):
            # Set timeline
            rr.set_time("timestamp", timestamp=timestamp)
            rr.set_time("frame", sequence=i)
            
            # Log video frame if available
            if video_frame_mapping and i < len(video_frame_mapping):
                video_timestamp_ns = video_frame_mapping[i]
                if video_timestamp_ns is not None:
                    rr.log("video/frame", rr.VideoFrameReference(
                        timestamp=rr.datatypes.VideoTimestamp(timestamp_ns=video_timestamp_ns),
                        video_reference="video/asset"
                    ))
            
            # Log temporal point cloud if available for this step
            if temporal_point_clouds and step_to_trajectory_mapping:
                self._log_temporal_point_cloud(i, temporal_point_clouds, step_to_trajectory_mapping)
            
            # Log camera pose
            qx, qy, qz, qw = quaternion
            rr.log("world/camera", rr.Transform3D(
                translation=position,
                rotation=rr.datatypes.Quaternion(xyzw=[qx, qy, qz, qw])
            ))
            
            # Log camera position as a point
            rr.log("world/camera_path", rr.Points3D(
                positions=position.reshape(1, 3),
                colors=[255, 0, 0],  # Red for camera
                radii=[0.03]
            ))
            
            # Log closest point analysis if available
            if closest_points_data is not None and i < len(closest_points_data['points']):
                closest_point = closest_points_data['points'][i]
                distance = closest_points_data['distances'][i]
                
                # Check if this pose has valid closest point data
                has_valid_data = True
                if 'valid_mask' in closest_points_data:
                    has_valid_data = closest_points_data['valid_mask'][i]
                
                if has_valid_data and distance > 0:  # Only show if we have real data
                    # Update warning system state
                    self.warning_state['frame_count'] += 1
                    
                    # Calculate warning level
                    warning_level = self._calculate_warning_level(distance)
                    
                    # Calculate direction to closest point
                    direction = ""
                    if self.config['enable_directional_warnings']:
                        direction = self._calculate_direction_to_point(position, quaternion, closest_point)
                    
                    # Generate warning message
                    warning_message = self._generate_warning_message(
                        distance, direction, warning_level
                    )
                    
                    # Get warning-appropriate colors and styling
                    warning_colors = self._get_warning_colors(warning_level)
                    warning_radius = self._get_warning_radius(warning_level)
                    
                    # Log closest point with warning-appropriate styling
                    rr.log("world/closest_point", rr.Points3D(
                        positions=closest_point.reshape(1, 3),
                        colors=warning_colors,
                        radii=[warning_radius]
                    ))
                    
                    # Log distance line with warning colors
                    if self.config['show_distance_lines']:
                        line_colors = warning_colors if warning_level != 'normal' else [255, 255, 0]
                        line_width = 0.008 if warning_level in ['strong', 'critical'] else 0.005
                        rr.log("world/distance_line", rr.LineStrips3D(
                            strips=[np.array([position, closest_point])],
                            colors=line_colors,
                            radii=[line_width]
                        ))
                    
                    # Log distance plot
                    rr.log("plots/distance_to_closest", rr.Scalars(scalars=[distance]))
                    
                    # Log warning level plot
                    warning_level_numeric = {'normal': 0, 'caution': 1, 'strong': 2, 'critical': 3}
                    rr.log("plots/warning_level", rr.Scalars(scalars=[warning_level_numeric[warning_level]]))
                    
                    # Log enhanced warning message
                    rr.log("world/distance_text", rr.TextDocument(warning_message))
                    
                    # Update warning state for next frame
                    self.warning_state['previous_distance'] = distance
                    self.warning_state['previous_warning_level'] = warning_level
                else:
                    # Clear visualizations for poses without valid data
                    rr.log("world/closest_point", rr.Clear(recursive=False))
                    rr.log("world/distance_line", rr.Clear(recursive=False))
                    rr.log("world/distance_text", rr.TextDocument("No closest point data"))
            
            # Log view cone if enabled
            if self.config['show_view_cones']:
                distance_for_cone = closest_points_data['distances'][i] if closest_points_data and i < len(closest_points_data['distances']) else 1.0
                self._log_view_cone(position, quaternion, distance_for_cone)
    
    def _map_steps_to_trajectory(self, point_cloud_steps: List[int], num_trajectory_poses: int) -> Dict[int, int]:
        """Map point cloud steps to trajectory pose indices."""
        if not point_cloud_steps:
            return {}
        
        # Create mapping from trajectory index to point cloud step
        # Assume linear mapping between trajectory poses and point cloud steps
        mapping = {}
        
        if len(point_cloud_steps) == num_trajectory_poses:
            # Perfect 1:1 mapping
            for i, step in enumerate(point_cloud_steps):
                mapping[i] = step
        else:
            # Map trajectory poses to the closest available point cloud step
            max_step = max(point_cloud_steps)
            min_step = min(point_cloud_steps)
            
            for i in range(num_trajectory_poses):
                # Linear interpolation to find the corresponding step
                if num_trajectory_poses > 1:
                    progress = i / (num_trajectory_poses - 1)
                else:
                    progress = 0.0
                
                target_step = int(min_step + progress * (max_step - min_step))
                
                # Find the closest available step
                closest_step = min(point_cloud_steps, key=lambda x: abs(x - target_step))
                mapping[i] = closest_step
        
        print(f"Mapped {num_trajectory_poses} trajectory poses to {len(set(mapping.values()))} unique point cloud steps")
        return mapping
    
    def _log_temporal_point_cloud(self, trajectory_index: int, temporal_point_clouds: Dict[str, Any], 
                                 step_mapping: Dict[int, int]) -> None:
        """Log the point cloud for the current trajectory step."""
        if trajectory_index not in step_mapping:
            return
        
        step_num = step_mapping[trajectory_index]
        if step_num not in temporal_point_clouds['point_clouds']:
            return
        
        point_cloud_data = temporal_point_clouds['point_clouds'][step_num]
        points = point_cloud_data['points']
        colors = point_cloud_data.get('colors')
        classIds = point_cloud_data.get('classIds')
        
        # Apply spatial-aware subsampling to manage memory while preserving structure
        # Check if this is the final step (highest step number gets 100% of points)
        max_step = max(temporal_point_clouds['steps'])
        is_final_step = (step_num == max_step)
        points, colors, classIds = self._spatially_subsample_points(points, colors,classIds, is_final_step)
        
        # Log point cloud for this step
        color_by_class = self.config.get("color_pointcloud_by_classIds", False)
        has_colors = colors is not None and len(colors) > 0
        has_classIds = classIds is not None and len(classIds) > 0

        classIds = classIds.astype(int) if classIds is not None else None

        if color_by_class and has_classIds:
            rr.log(
            "world/pointcloud_colored_by_class",
            rr.Points3D(points, class_ids=classIds),
            static=True
            )
        elif has_colors:
            # Convert colors from [0,1] to [0,255] if needed
            if colors.max() <= 1.0:
                colors = (colors * 255).astype(np.uint8)
            if has_classIds:
                rr.log(
                    "world/pointcloud",
                    rr.Points3D(points, colors=colors, class_ids=classIds),
                    static=True
                )
            else:
                rr.log(
                    "world/pointcloud",
                    rr.Points3D(points, colors=colors),
                    static=True
                )
        else:
            default_color = [128, 128, 128]
            if has_classIds:
                rr.log(
                    "world/pointcloud",
                    rr.Points3D(points, colors=default_color, class_ids=classIds),
                    static=True
                )
            else:
                rr.log(
                    "world/pointcloud",
                    rr.Points3D(points, colors=default_color),
                    static=True
                )

        # Highlight floor points if floor data is available
        if self.config['highlight_floor_points'] and 'floor' in self.data:
            self._highlight_floor_points_temporal(points, colors)
    
    def _spatially_subsample_points(self, points: np.ndarray, colors: Optional[np.ndarray],classIds:Optional[np.ndarray], is_final_step: bool = False) -> Tuple[np.ndarray, Optional[np.ndarray]]:
        """
        Subsample point cloud while preserving spatial consistency and structure.
        Uses percentage-based subsampling - final step shows 100% of points.
        """
        # Check if subsampling is disabled
        if not self.config.get('enable_subsampling', True):
            return points, colors, classIds
        
        # Final step shows all points (100%)
        if is_final_step:
            print(f"Final step: showing all {len(points)} points (100%)")
            return points, colors, classIds
        
        # Get percentage to keep
        subsample_percentage = self.config.get('subsample_percentage', 0.6)
        target_points = int(len(points) * subsample_percentage)
                
        # If we already have fewer points than target, keep all
        if len(points) <= target_points:
            return points, colors, classIds
        
        print(f"Subsampling {len(points)} points to {target_points} ({subsample_percentage*100:.1f}%) while preserving spatial structure...")
        
        # Use direct percentage-based sampling for precise control
        return self._percentage_based_subsampling(points, colors,classIds, subsample_percentage)
    
    def _percentage_based_subsampling(self, points: np.ndarray, colors: Optional[np.ndarray],classIds:Optional[np.ndarray], percentage: float) -> Tuple[np.ndarray, Optional[np.ndarray]]:
        """
        Direct percentage-based subsampling using spatial grid for uniform distribution.
        Guarantees exact percentage while maintaining spatial consistency.
        """
        target_points = int(len(points) * percentage)
        
        # If requesting more points than we have, return all
        if target_points >= len(points):
            return points, colors, classIds
        
        # Method 1: Try voxel-based with fallback to random if not precise enough
        try:
            import open3d as o3d
            
            # Try voxel-based first to see if we can get close
            voxel_points, voxel_colors,voxel_classIds = self._voxel_based_subsampling(points, colors,classIds, target_points)
            
            # Check if voxel method got us close enough (within 5%)
            actual_percentage = len(voxel_points) / len(points)
            target_percentage = percentage
            
            if abs(actual_percentage - target_percentage) <= 0.05:  # Within 5%
                print(f"  Voxel method achieved {actual_percentage*100:.1f}% (target: {target_percentage*100:.1f}%)")
                return voxel_points, voxel_colors, voxel_classIds
            else:
                print(f"  Voxel method achieved {actual_percentage*100:.1f}% (target: {target_percentage*100:.1f}%), using random spatial sampling")
                
        except ImportError:
            print("  Open3D not available, using random spatial sampling")
        
        # Method 2: Random spatial sampling for exact percentage
        return self._random_spatial_subsampling(points, colors,classIds, target_points)
    
    def _random_spatial_subsampling(self, points: np.ndarray, colors: Optional[np.ndarray],classIds: Optional[np.ndarray], target_points: int) -> Tuple[np.ndarray, Optional[np.ndarray]]:
        """
        Random spatial subsampling that maintains spatial distribution while achieving exact count.
        """
        # Use spatial stratification to maintain distribution
        # Divide space into grid cells and sample proportionally from each
        
        # Calculate bounding box
        min_coords = np.min(points, axis=0)
        max_coords = np.max(points, axis=0)
        
        # Create a reasonable grid (aim for ~10-20 points per cell on average)
        avg_points_per_cell = 15
        total_cells = len(points) // avg_points_per_cell
        cells_per_dim = max(2, int(total_cells ** (1/3)))
        
        # Calculate grid dimensions
        grid_size = (max_coords - min_coords) / cells_per_dim
        
        # Assign points to grid cells
        grid_indices = np.floor((points - min_coords) / grid_size).astype(np.int32)
        grid_indices = np.clip(grid_indices, 0, cells_per_dim - 1)  # Ensure within bounds
        
        # Group points by grid cell
        cell_points = {}
        for i, cell_idx in enumerate(grid_indices):
            key = tuple(cell_idx)
            if key not in cell_points:
                cell_points[key] = []
            cell_points[key].append(i)
        
        # Calculate how many points to sample from each cell
        sampling_ratio = target_points / len(points)
        selected_indices = []
        
        for cell_indices in cell_points.values():
            cell_target = max(1, int(len(cell_indices) * sampling_ratio))
            if len(cell_indices) <= cell_target:
                selected_indices.extend(cell_indices)
            else:
                # Randomly sample from this cell
                sampled = np.random.choice(cell_indices, cell_target, replace=False)
                selected_indices.extend(sampled)
        
        # If we have too many points, randomly remove some
        if len(selected_indices) > target_points:
            selected_indices = np.random.choice(selected_indices, target_points, replace=False)
        
        # If we have too few points, randomly add some more
        elif len(selected_indices) < target_points:
            remaining_indices = list(set(range(len(points))) - set(selected_indices))
            if remaining_indices:
                additional_needed = target_points - len(selected_indices)
                additional_needed = min(additional_needed, len(remaining_indices))
                additional = np.random.choice(remaining_indices, additional_needed, replace=False)
                selected_indices.extend(additional)
        
        # Convert to numpy array and extract points
        selected_indices = np.array(selected_indices)
        filtered_points = points[selected_indices]
        filtered_colors = colors[selected_indices] if colors is not None else None
        filtered_classIds = classIds[selected_indices] if classIds is not None else None
        
        actual_percentage = len(filtered_points) / len(points)
        print(f"  Random spatial sampling: {len(points)} -> {len(filtered_points)} points ({actual_percentage*100:.1f}%)")
        
        return filtered_points, filtered_colors, filtered_classIds
    
    def _voxel_based_subsampling(self, points: np.ndarray, colors: Optional[np.ndarray],classIds: Optional[np.ndarray], max_points: int) -> Tuple[np.ndarray, Optional[np.ndarray]]:
        """Use Open3D's voxel downsampling for optimal spatial distribution."""
        import open3d as o3d
        
        # Create Open3D point cloud
        pcd = o3d.geometry.PointCloud()
        pcd.points = o3d.utility.Vector3dVector(points)
        
        if colors is not None:
            # Normalize colors to [0,1] range if needed
            if colors.max() > 1.0:
                colors_normalized = colors / 255.0
            else:
                colors_normalized = colors
            pcd.colors = o3d.utility.Vector3dVector(colors_normalized)

        if classIds is not None:
            pcd.normals = o3d.utility.Vector3dVector(
                np.tile(classIds.reshape(-1, 1), (1, 3))
            )
        
        # Calculate an intelligent initial voxel size based on point cloud characteristics
        # Get bounding box to understand the scale
        min_coords = np.min(points, axis=0)
        max_coords = np.max(points, axis=0)
        bbox_diagonal = np.linalg.norm(max_coords - min_coords)
        
        # Estimate voxel size based on desired reduction ratio
        # For N points wanting to keep M points, rough voxel count = M
        # So voxel_size ≈ bbox_diagonal / (M^(1/3))
        target_ratio = max_points / len(points)
        estimated_voxels_per_dim = int((max_points) ** (1/3))
        initial_voxel_size = bbox_diagonal / max(10, estimated_voxels_per_dim)
        
        # Ensure reasonable bounds (between 0.01m and 1.0m)
        voxel_size = max(0.01, min(1.0, initial_voxel_size))
        
        print(f"  Initial voxel calculation: bbox={bbox_diagonal:.2f}m, target_ratio={target_ratio:.2f}, initial_voxel={voxel_size:.3f}")
        
        # Iteratively adjust voxel size to get close to target point count
        for attempt in range(8):  # Increased attempts for better convergence
            pcd_downsampled = pcd.voxel_down_sample(voxel_size)
            downsampled_count = len(pcd_downsampled.points)
            
            if downsampled_count == 0:
                # Voxel size too large, make it much smaller
                voxel_size *= 0.1
                continue
                
            # Check if we're close enough (within 20% of target)
            if abs(downsampled_count - max_points) <= max_points * 0.2:
                break
            elif downsampled_count > max_points:
                # Too many points, increase voxel size
                adjustment = min(2.0, (downsampled_count / max_points) ** 0.5)
                voxel_size *= adjustment
            else:
                # Too few points, decrease voxel size
                adjustment = max(0.5, (downsampled_count / max_points) ** 0.5)
                voxel_size *= adjustment
                
            # Prevent infinite loops with extreme values
            voxel_size = max(0.001, min(10.0, voxel_size))
        
        # Extract results
        filtered_points = np.asarray(pcd_downsampled.points)
        filtered_colors = None
        filtered_classIds = None
        if colors is not None and pcd_downsampled.has_colors():
            filtered_colors = np.asarray(pcd_downsampled.colors)
            # Convert back to [0,255] if original was in that range
            if colors.max() > 1.0:
                filtered_colors = (filtered_colors * 255).astype(np.uint8)

        if classIds is not None and pcd_downsampled.has_normals():
            filtered_classIds = np.asarray(pcd_downsampled.normals)
            filtered_classIds = filtered_classIds[:,0]
        
        print(f"  Voxel filtering: {len(points)} -> {len(filtered_points)} points (voxel_size: {voxel_size:.3f})")
        return filtered_points, filtered_colors, filtered_classIds
    
    def _highlight_floor_points_temporal(self, points: np.ndarray, colors: Optional[np.ndarray]) -> None:
        """Highlight floor points in the temporal point cloud."""
        if 'floor' not in self.data:
            return
            
        floor_normal = self.data['floor']['normal']
        floor_offset = self.data['floor']['offset']
        floor_threshold = self.config['floor_threshold']
        
        # Calculate distance of each point to the floor plane
        distances_to_floor = np.abs(np.dot(points, floor_normal) - floor_offset)
        floor_mask = distances_to_floor < floor_threshold
        
        # Create modified colors highlighting floor points
        if colors is not None:
            modified_colors = colors.copy()
        else:
            modified_colors = np.full((len(points), 3), [128, 128, 128], dtype=np.uint8)
        
        # Color floor points in bright green
        modified_colors[floor_mask] = [0, 255, 0]  # Bright green for floor
        
        # Log the point cloud with floor highlighting
        rr.log("world/pointcloud_with_floor", rr.Points3D(points, colors=modified_colors))
        
        # Also log just the floor points separately
        floor_points = points[floor_mask]
        if len(floor_points) > 0:
            rr.log("world/floor_points", rr.Points3D(
                floor_points, 
                colors=[0, 255, 0],  # Bright green
                radii=[0.01]
            ))
    
    def _log_view_cone(self, camera_position: np.ndarray, camera_quaternion: np.ndarray,
                      distance: float) -> None:
        """Log camera view cone visualization."""
        # Convert quaternion to rotation matrix
        qx, qy, qz, qw = camera_quaternion
        
        # Normalize quaternion
        norm = np.sqrt(qx*qx + qy*qy + qz*qz + qw*qw)
        if norm > 0:
            qx, qy, qz, qw = qx/norm, qy/norm, qz/norm, qw/norm
        
        # Convert to rotation matrix
        R = np.array([
            [1 - 2*(qy*qy + qz*qz), 2*(qx*qy - qz*qw), 2*(qx*qz + qy*qw)],
            [2*(qx*qy + qz*qw), 1 - 2*(qx*qx + qz*qz), 2*(qy*qz - qx*qw)],
            [2*(qx*qz - qy*qw), 2*(qy*qz + qx*qw), 1 - 2*(qx*qx + qy*qy)]
        ])
        
        forward = R[:, 2]  # Camera forward direction
        
        # Create cone parameters
        cone_length = min(distance * self.config['cone_length_factor'], self.config['max_cone_length'])
        apex = camera_position
        
        # Create cone base circle
        angle_rad = np.radians(self.config['view_cone_angle'])
        base_center = camera_position + forward * cone_length
        
        # Cone base vectors
        up = R[:, 1]
        right = R[:, 0]
        base_radius = cone_length * np.tan(angle_rad)
        
        # 8 points around the cone base
        cone_lines = []
        for theta in np.linspace(0, 2*np.pi, 8, endpoint=False):
            point = base_center + base_radius * (np.cos(theta) * right + np.sin(theta) * up)
            # Line from apex to base edge
            cone_lines.append(np.array([apex, point]))
        
        # Draw base circle
        base_points = []
        for theta in np.linspace(0, 2*np.pi, 16, endpoint=False):
            point = base_center + base_radius * (np.cos(theta) * right + np.sin(theta) * up)
            base_points.append(point)
        
        base_points = np.array(base_points)
        for i in range(len(base_points)):
            next_i = (i + 1) % len(base_points)
            cone_lines.append(np.array([base_points[i], base_points[next_i]]))
        
        if cone_lines:
            rr.log("world/view_cone", rr.LineStrips3D(
                strips=cone_lines,
                colors=[255, 255, 255, 100],  # Semi-transparent white
                radii=[0.002]
            ))
    
    def _calculate_warning_level(self, distance: float) -> str:
        """Calculate warning level based on distance thresholds."""
        if distance <= self.config['warning_distance_critical']:
            return 'critical'
        elif distance <= self.config['warning_distance_strong']:
            return 'strong'
        elif distance <= self.config['warning_distance_caution']:
            return 'caution'
        else:
            return 'normal'
    
    def _calculate_direction_to_point(self, camera_position: np.ndarray, camera_quaternion: np.ndarray, 
                                    closest_point: np.ndarray) -> str:
        """Calculate direction from camera to closest point in human-readable terms."""
        # Convert quaternion to rotation matrix (same as in _log_view_cone)
        qx, qy, qz, qw = camera_quaternion
        
        # Normalize quaternion
        norm = np.sqrt(qx*qx + qy*qy + qz*qz + qw*qw)
        if norm > 0:
            qx, qy, qz, qw = qx/norm, qy/norm, qz/norm, qw/norm
        
        # Convert to rotation matrix
        R = np.array([
            [1 - 2*(qy*qy + qz*qz), 2*(qx*qy - qz*qw), 2*(qx*qz + qy*qw)],
            [2*(qx*qy + qz*qw), 1 - 2*(qx*qx + qz*qz), 2*(qy*qz - qx*qw)],
            [2*(qx*qz - qy*qw), 2*(qy*qz + qx*qw), 1 - 2*(qx*qx + qy*qy)]
        ])
        
        # Calculate vector from camera to closest point
        to_point = closest_point - camera_position
        
        # Transform to camera coordinate system
        # Camera coordinates: X=right, Y=up, Z=forward
        camera_coords = R.T @ to_point
        
        # Determine primary direction components
        x, y, z = camera_coords
        
        # Create direction description
        direction_parts = []
        
        # Front/Back (Z-axis)
        if abs(z) > 0.1:  # Threshold to avoid noise
            if z > 0:
                direction_parts.append("ahead")
            else:
                direction_parts.append("behind")
        
        # Left/Right (X-axis)
        if abs(x) > 0.1:
            if x > 0:
                direction_parts.append("right")
            else:
                direction_parts.append("left")
        
        # Up/Down (Y-axis)
        if abs(y) > 0.1:
            if y > 0:
                direction_parts.append("below")
            else:
                direction_parts.append("above")
        
        # Combine directions intelligently
        if len(direction_parts) == 0:
            return "directly in front"
        elif len(direction_parts) == 1:
            return f"to your {direction_parts[0]}"
        elif len(direction_parts) == 2:
            # For two directions, combine them naturally
            if "ahead" in direction_parts or "behind" in direction_parts:
                front_back = next((d for d in direction_parts if d in ["ahead", "behind"]), "")
                other = next((d for d in direction_parts if d not in ["ahead", "behind"]), "")
                return f"{front_back}-{other}"
            else:
                return f"{direction_parts[0]}-{direction_parts[1]}"
        else:
            # Three directions - combine all
            return f"{direction_parts[0]}-{direction_parts[1]}-{direction_parts[2]}"
    

    
    def _generate_warning_message(self, distance: float, direction: str, 
                                warning_level: str) -> str:
        """Generate appropriate warning message based on context."""
        if not self.config['enable_warnings']:
            return f"Distance: {distance:.3f}m"
        
        # Format distance
        distance_str = f"{distance:.2f}m"
        
        # Base message components
        warning_prefixes = {
            'normal': "",
            'caution': "⚠️ CAUTION: ",
            'strong': "⚠️ WARNING: ",
            'critical': "🚨 CRITICAL: "
        }
        
        # Build message
        prefix = warning_prefixes[warning_level]
        
        if warning_level == 'normal':
            if self.config['enable_directional_warnings'] and direction:
                return f"Distance: {distance_str} ({direction})"
            else:
                return f"Distance: {distance_str}"
        
        # Warning messages
        if self.config['enable_directional_warnings'] and direction:
            if warning_level == 'critical':
                return f"{prefix}Object {distance_str} {direction}!"
            else:
                return f"{prefix}Object {distance_str} {direction}"
        else:
            if warning_level == 'critical':
                return f"{prefix}Object at {distance_str}!"
            else:
                return f"{prefix}Object at {distance_str}"
    
    def _get_warning_colors(self, warning_level: str) -> Tuple[int, int, int]:
        """Get color scheme for warning level."""
        warning_colors = {
            'normal': [0, 255, 0],      # Green
            'caution': [255, 255, 0],   # Yellow  
            'strong': [255, 165, 0],    # Orange
            'critical': [255, 0, 0]     # Red
        }
        return warning_colors.get(warning_level, [0, 255, 0])
    
    def _get_warning_radius(self, warning_level: str) -> float:
        """Get point radius based on warning level."""
        warning_radii = {
            'normal': 0.025,
            'caution': 0.035,
            'strong': 0.045,
            'critical': 0.055
        }
        return warning_radii.get(warning_level, 0.025)
    

    def _map_trajectory_to_video_frames(self, num_poses: int) -> Optional[List[Optional[int]]]:
        """Map trajectory steps to video frames using step-based division."""
        if 'video' not in self.data or 'frame_timestamps' not in self.data['video']:
            return None
        
        video_timestamps_ns = self.data['video']['frame_timestamps']
        num_video_frames = len(video_timestamps_ns)
        
        if num_video_frames == 0:
            return None
        
        print(f"Step-based mapping: {num_poses} trajectory poses to {num_video_frames} video frames")
        
        # Calculate the step size for video frames
        # We want to map the entire trajectory to the entire video
        if num_poses <= 1:
            # Special case: only one pose, use first frame
            return [video_timestamps_ns[0]]
        
        # Map trajectory steps evenly across video frames
        frame_mapping = []
        
        for i in range(num_poses):
            # Calculate progress through trajectory (0.0 to 1.0)
            progress = i / (num_poses - 1)
            
            # Map to video frame index
            video_frame_idx = int(progress * (num_video_frames - 1))
            video_frame_idx = min(video_frame_idx, num_video_frames - 1)  # Clamp to valid range
            
            # Get the timestamp for this frame
            frame_timestamp_ns = video_timestamps_ns[video_frame_idx]
            frame_mapping.append(frame_timestamp_ns)
        
        # Log mapping statistics
        unique_frames = len(set(frame_mapping))
        print(f"Mapped trajectory steps to {unique_frames} unique video frames")
        print(f"Video frame step size: {num_video_frames / num_poses:.2f} frames per trajectory step")
        
        return frame_mapping

    def _visualize_video(self) -> None:
        """Visualize the video as a static asset and prepare frame references."""
        video_path = self.data['video']['path']
        
        print(f"Loading video asset: {video_path}")
        
        try:
            # Log video asset (static)
            video_asset = rr.AssetVideo(path=video_path)
            rr.log("video/asset", video_asset, static=True)
            
            # Store video asset for frame reference generation
            self.data['video']['asset'] = video_asset
            self.data['video']['frame_timestamps'] = video_asset.read_frame_timestamps_nanos()
            
            print(f"Loaded video with {len(self.data['video']['frame_timestamps'])} frames")
            
        except Exception as e:
            print(f"Failed to load video asset: {e}")
            # Remove video from data so we don't try to use it later
            if 'video' in self.data:
                del self.data['video']






def parse_arguments() -> argparse.Namespace:
    """Parse command line arguments."""
    parser = argparse.ArgumentParser(
        description="Visualize SLAM pipeline output data in rerun-sdk",
        formatter_class=argparse.RawDescriptionHelpFormatter,
        epilog="""
Examples:
    python visualize_slam_output.py ./enhanced_slam_outputs/slam_analysis_20240115_143045
    python visualize_slam_output.py ./outputs --no-view-cones --no-floor --no-video
    python visualize_slam_output.py ./outputs --cone-angle 45 --grid-size 5.0
    python visualize_slam_output.py ./outputs --subsample-percentage 0.8 --voxel-size 0.15
    python visualize_slam_output.py ./outputs --subsample-percentage 0.8
    python visualize_slam_output.py ./outputs --warning-distance-critical 0.15 --warning-distance-caution 0.8
    python visualize_slam_output.py ./outputs --no-warnings
    python visualize_slam_output.py ./outputs --no-directional-warnings
    
Note: 
- View cone settings will be automatically configured from pipeline metadata if available.
- Point cloud subsampling uses percentage-based reduction to maintain consistent density across steps.
- The final temporal step always shows 100% of points, earlier steps show the specified percentage.
- Use --no-subsampling to disable subsampling (may cause memory issues with large temporal datasets).
- Video synchronization uses step-based mapping: trajectory steps are evenly distributed across video frames.
- Video will be automatically loaded from pipeline configuration if available.
- Warning system provides proximity alerts with color-coded visualization and directional guidance.
- Warning levels: Normal (>0.6m, green), Caution (0.4-0.6m, yellow), Strong (0.2-0.4m, orange), Critical (<0.2m, red).

        """
    )
    
    # Required argument
    parser.add_argument(
        'output_dir',
        help='Path to SLAM analysis output directory'
    )
    
    # Visualization toggles
    parser.add_argument('--no-point-cloud', action='store_true',
                       help='Disable point cloud visualization')
    parser.add_argument('--no-trajectory', action='store_true',
                       help='Disable trajectory visualization')
    parser.add_argument('--no-floor', action='store_true',
                       help='Disable floor plane visualization')
    parser.add_argument('--no-closest-points', action='store_true',
                       help='Disable closest points analysis visualization')
    parser.add_argument('--no-view-cones', action='store_true',
                       help='Disable view cone visualization')
    parser.add_argument('--no-trajectory-path', action='store_true',
                       help='Disable static trajectory path')
    parser.add_argument('--no-distance-lines', action='store_true',
                       help='Disable distance lines to closest points')
    parser.add_argument('--no-highlight-floor', action='store_true',
                       help='Disable floor point highlighting')
<<<<<<< HEAD
    parser.add_argument('--no-video', action='store_true',
                       help='Disable video visualization')
=======
    parser.add_argument("--color_pointcloud_by_classIds", action="store_true",
                        help ="Enables colouring by classIds")

>>>>>>> 02a06da8
    
    # Visualization parameters
    parser.add_argument('--floor-threshold', type=float, default=0.05,
                       help='Distance threshold for floor point identification (meters)')
    parser.add_argument('--grid-size', type=float, default=2.0,
                       help='Size of floor grid visualization (meters)')
    parser.add_argument('--cone-angle', type=float, default=45.0,
                       help='View cone angle in degrees')
    parser.add_argument('--cone-length-factor', type=float, default=1.5,
                       help='Factor for view cone length relative to distance')
    parser.add_argument('--max-cone-length', type=float, default=2.0,
                       help='Maximum length for view cones (meters)')
    
    # Point cloud subsampling parameters
    parser.add_argument('--subsample-percentage', type=float, default=0.5,
                       help='Percentage of points to keep for temporal steps (0.0-1.0), final step shows 100%%')
    parser.add_argument('--voxel-size', type=float, default=0.1,
                       help='Initial voxel size for spatial subsampling (meters)')
    parser.add_argument('--no-subsampling', action='store_true',
                       help='Disable point cloud subsampling (may cause memory issues with large datasets)')
    
    # Video synchronization parameters  
    parser.add_argument('--video-sync-tolerance', type=float, default=1.0,
                       help='(Deprecated - now using step-based sync) Maximum time difference (seconds) to consider trajectory and video frames synchronized')
    
    # Warning system parameters
    parser.add_argument('--warning-distance-critical', type=float, default=0.2,
                       help='Distance threshold for critical warnings (meters)')
    parser.add_argument('--warning-distance-strong', type=float, default=0.4,
                       help='Distance threshold for strong warnings (meters)')
    parser.add_argument('--warning-distance-caution', type=float, default=0.6,
                       help='Distance threshold for caution warnings (meters)')
    parser.add_argument('--no-warnings', action='store_true',
                       help='Disable proximity warning system')
    parser.add_argument('--no-directional-warnings', action='store_true',
                       help='Disable directional warnings (show distance only)')
    
    return parser.parse_args()


def main():
    """Main function."""
    args = parse_arguments()
    
    # Build configuration from arguments
    config = {
        'show_point_cloud': not args.no_point_cloud,
        'show_trajectory': not args.no_trajectory,
        'show_floor': not args.no_floor,
        'show_closest_points': not args.no_closest_points,
        'show_view_cones': not args.no_view_cones,
        'show_trajectory_path': not args.no_trajectory_path,
        'show_distance_lines': not args.no_distance_lines,
        'highlight_floor_points': not args.no_highlight_floor,
        'show_video': not args.no_video,
        'floor_threshold': args.floor_threshold,
        'grid_size': args.grid_size,
        'view_cone_angle': args.cone_angle,
        'cone_length_factor': args.cone_length_factor,
        'max_cone_length': args.max_cone_length,
        'subsample_percentage': args.subsample_percentage,
        'voxel_size': args.voxel_size,
        'enable_subsampling': not args.no_subsampling,
<<<<<<< HEAD
        'video_sync_tolerance': args.video_sync_tolerance,
        # Warning system configuration
        'enable_warnings': not args.no_warnings,
        'enable_directional_warnings': not args.no_directional_warnings,
        'warning_distance_critical': args.warning_distance_critical,
        'warning_distance_strong': args.warning_distance_strong,
        'warning_distance_caution': args.warning_distance_caution
=======
        "color_pointcloud_by_classIds": args.color_pointcloud_by_classIds
>>>>>>> 02a06da8
    }
    
    try:
        # Create and run visualizer
        visualizer = SLAMOutputVisualizer(args.output_dir, config)
        
        # Track if user explicitly disabled view cones
        if args.no_view_cones:
            visualizer._user_disabled_view_cones = True
        
        visualizer.load_data()
        visualizer.visualize()
        
        print("\nVisualization complete! Check the rerun web viewer.")
        print("Press Ctrl+C to exit when done viewing.")
        
        # Keep the script running to maintain the connection
        import time
        while True:
            time.sleep(1)
            
    except KeyboardInterrupt:
        print("\nExiting...")
    except Exception as e:
        print(f"Error: {e}")
        sys.exit(1)


if __name__ == "__main__":
    main() <|MERGE_RESOLUTION|>--- conflicted
+++ resolved
@@ -1619,14 +1619,11 @@
                        help='Disable distance lines to closest points')
     parser.add_argument('--no-highlight-floor', action='store_true',
                        help='Disable floor point highlighting')
-<<<<<<< HEAD
+    parser.add_argument("--color_pointcloud_by_classIds", action="store_true",
+                        help ="Enables colouring by classIds")
+
     parser.add_argument('--no-video', action='store_true',
                        help='Disable video visualization')
-=======
-    parser.add_argument("--color_pointcloud_by_classIds", action="store_true",
-                        help ="Enables colouring by classIds")
-
->>>>>>> 02a06da8
     
     # Visualization parameters
     parser.add_argument('--floor-threshold', type=float, default=0.05,
@@ -1690,7 +1687,7 @@
         'subsample_percentage': args.subsample_percentage,
         'voxel_size': args.voxel_size,
         'enable_subsampling': not args.no_subsampling,
-<<<<<<< HEAD
+        "color_pointcloud_by_classIds": args.color_pointcloud_by_classIds,
         'video_sync_tolerance': args.video_sync_tolerance,
         # Warning system configuration
         'enable_warnings': not args.no_warnings,
@@ -1698,9 +1695,6 @@
         'warning_distance_critical': args.warning_distance_critical,
         'warning_distance_strong': args.warning_distance_strong,
         'warning_distance_caution': args.warning_distance_caution
-=======
-        "color_pointcloud_by_classIds": args.color_pointcloud_by_classIds
->>>>>>> 02a06da8
     }
     
     try:

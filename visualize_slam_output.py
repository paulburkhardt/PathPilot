#!/usr/bin/env python3
"""
SLAM Pipeline Output Visualizer

A standalone script to visualize SLAM pipeline outputs in rerun-sdk.
Loads and displays point clouds, camera trajectories, floor detection,
and closest point analysis with configurable visualization options.

Usage:
    python visualize_slam_output.py /path/to/slam_analysis_output_dir [options]
"""

import argparse
import json
import sys
import numpy as np
import rerun as rr
from pathlib import Path
from typing import Dict, Any, Optional, Tuple, List
import re
from plyfile import PlyData, PlyElement


class SLAMOutputVisualizer:
    """
    Visualizer for SLAM pipeline output data using rerun-sdk.
    """
    
    def __init__(self, output_dir: str, config: Dict[str, Any]):
        """
        Initialize the visualizer with output directory and configuration.
        
        Args:
            output_dir: Path to SLAM analysis output directory
            config: Configuration dictionary with visualization options
        """
        self.output_dir = Path(output_dir)
        self.config = config
        self.data = {}
        
        # Warning system state tracking
        self.warning_state = {
            'previous_distance': None,
            'previous_warning_level': 'normal',
            'frame_count': 0
        }
        
        # Validate output directory
        if not self.output_dir.exists():
            raise ValueError(f"Output directory does not exist: {output_dir}")
    
    def load_data(self) -> None:
        """Load all available SLAM output data files."""
        print("Loading SLAM output data...")
        
        # Load metadata first to get file paths
        self._load_metadata()
        
        # Load each data type if enabled and available
        if self.config['show_point_cloud']:
            self._load_point_cloud()
        
        if self.config['show_trajectory']:
            self._load_trajectory()
        
        if self.config['show_floor']:
            self._load_floor_data()
        
        if self.config['show_closest_points']:
            self._load_closest_points()
    
        if self.config['show_video']:
            self._load_video_data()
    
    def _load_metadata(self) -> None:
        """Load metadata.json if available."""
        metadata_path = self.output_dir / "metadata.json"
        if metadata_path.exists():
            with open(metadata_path, 'r') as f:
                self.data['metadata'] = json.load(f)
            print(f"Loaded metadata from {metadata_path}")
            
            # Update visualization config based on pipeline configuration
            self._update_config_from_metadata()
        else:
            print("No metadata.json found, will search for standard file names")
            self.data['metadata'] = {}
    
    def _update_config_from_metadata(self) -> None:
        """Update visualization configuration based on pipeline metadata."""
        if 'pipeline_configuration' not in self.data['metadata']:
            return
        
        pipeline_config = self.data['metadata']['pipeline_configuration']
        
        # Look for IncrementalClosestPointFinderComponent configuration
        if 'pipeline' in pipeline_config and 'components' in pipeline_config['pipeline']:
            for component in pipeline_config['pipeline']['components']:
                if component.get('type') == 'IncrementalClosestPointFinderComponent':
                    component_config = component.get('config', {})
                    
                    # Override view cone settings from pipeline config
                    use_view_cone = component_config.get('use_view_cone', False)
                    cone_angle = component_config.get('cone_angle_deg', 90.0)
                    
                    # Update visualization config
                    # If view cones were enabled in pipeline but user didn't explicitly disable them
                    if use_view_cone and not hasattr(self, '_user_disabled_view_cones'):
                        self.config['show_view_cones'] = True
                    elif not use_view_cone:
                        self.config['show_view_cones'] = False
                    
                    self.config['view_cone_angle'] = cone_angle
                    
                    print(f"Updated view cone settings from pipeline config: enabled={self.config['show_view_cones']}, angle={cone_angle}°")
                    break
    
    def _load_point_cloud(self) -> None:
        """Load point cloud(s) from PLY file(s), including intermediate step point clouds."""
        # First, try to load intermediate point clouds
        intermediate_point_clouds = self._load_intermediate_point_clouds()
        
        if intermediate_point_clouds:
            # Use intermediate point clouds for temporal visualization
            self.data['point_cloud'] = intermediate_point_clouds
            print(f"Loaded {len(intermediate_point_clouds['steps'])} intermediate point clouds")
            return
        
        # Fallback to loading single final point cloud
        # Try to get path from metadata, otherwise use standard name
        if 'file_paths' in self.data['metadata']:
            pc_file = Path(self.data['metadata']['file_paths'].get('point_cloud_path', ''))
            if not pc_file.is_absolute():
                pc_file = self.output_dir / pc_file.name
        else:
            # Try multiple possible filenames
            possible_names = [
                "slam_analysis_pointcloud.ply",
                "incremental_analysis_detailed_pointcloud.ply"
            ]
            pc_file = None
            for name in possible_names:
                candidate = self.output_dir / name
                if candidate.exists():
                    pc_file = candidate
                    break
            if pc_file is None:
                pc_file = self.output_dir / possible_names[0]  # Default fallback
        
        if pc_file.exists():
            try:
                # Try to use open3d if available, otherwise basic PLY parsing
                try:
                    #import open3d as o3d
                    #pcd = o3d.io.read_point_cloud(str(pc_file))
                    #self.data['point_cloud'] = {
                    #    'points': np.asarray(pcd.points),
                    #    'colors': np.asarray(pcd.colors) if pcd.has_colors() else None,
                    #    'is_temporal': False  # Mark as static point cloud
                    #}
                    plydata = PlyData.read(str(pc_file))
                
                    assert len(plydata.elements) == 1, "Expected exactly 1 element in the plydata. Don't know whats wrong."

                    point_cloud_data = {
                        "points": np.stack([
                            np.asarray(plydata.elements[0]["x"]),
                            np.asarray(plydata.elements[0]["y"]),
                            np.asarray(plydata.elements[0]["z"])]
                            ,1),
                        "colors": np.stack([
                            np.asarray(plydata.elements[0]["red"]),
                            np.asarray(plydata.elements[0]["green"]),
                            np.asarray(plydata.elements[0]["blue"])]
                            ,1),
                        "classIds": np.asarray(plydata.elements[0]["segmentation"]),
                        "is_temporal": False
                    }
                    self.data['point_cloud'] = point_cloud_data

                except ImportError:
                    print("Open3D not available, using basic PLY parsing")
                    point_cloud_data = self._parse_ply_file(pc_file)
                    point_cloud_data['is_temporal'] = False
                    self.data['point_cloud'] = point_cloud_data
                
                print(f"Loaded point cloud with {len(self.data['point_cloud']['points'])} points from {pc_file}")
            except Exception as e:
                print(f"Failed to load point cloud from {pc_file}: {e}")
        else:
            print(f"Point cloud file not found: {pc_file}")
    
    def _load_intermediate_point_clouds(self) -> Optional[Dict[str, Any]]:
        """Load intermediate point clouds from step directories."""
        intermediate_dir = self.output_dir / "intermediate"
        if not intermediate_dir.exists():
            return None
        
        print("Searching for intermediate point clouds...")
        
        # Find all step directories
        step_dirs = []
        for item in intermediate_dir.iterdir():
            if item.is_dir() and item.name.startswith("step_"):
                try:
                    step_num = int(item.name.replace("step_", ""))
                    pointcloud_file = item / "pointcloud.ply"
                    if pointcloud_file.exists():
                        step_dirs.append((step_num, pointcloud_file))
                except ValueError:
                    continue
        
        if not step_dirs:
            print("No intermediate point clouds found")
            return None
        
        # Sort by step number
        step_dirs.sort(key=lambda x: x[0])
        
        print(f"Found {len(step_dirs)} intermediate point clouds")
        
        # Load all point clouds
        point_clouds = {}
        steps = []
        
        for step_num, pointcloud_file in step_dirs:
            try:
                # Read the PLY file and extract points, colors, confidence, and segmentation if present
                plydata = PlyData.read(str(pointcloud_file))
                
                assert len(plydata.elements) == 1, "Expected exactly 1 element in the plydata. Don't know whats wrong."

                point_cloud_data = {
                    "points": np.stack([
                        np.asarray(plydata.elements[0]["x"]),
                        np.asarray(plydata.elements[0]["y"]),
                        np.asarray(plydata.elements[0]["z"])]
                        ,1),
                    "colors": np.stack([
                        np.asarray(plydata.elements[0]["red"]),
                        np.asarray(plydata.elements[0]["green"]),
                        np.asarray(plydata.elements[0]["blue"])]
                        ,1),
                    "classIds": np.asarray(plydata.elements[0]["segmentation"])
                }

                
                #try:
                #    import open3d as o3d
                #    pcd = o3d.io.read_point_cloud(str(pointcloud_file))
                #    point_cloud_data = {
                #        'points': np.asarray(pcd.points),
                #        'colors': np.asarray(pcd.colors) if pcd.has_colors() else None
#
                #    }
                #except ImportError:
                #    point_cloud_data = self._parse_ply_file(pointcloud_file)
                
                point_clouds[step_num] = point_cloud_data
                steps.append(step_num)
                
                print(f"  Step {step_num:06d}: {len(point_cloud_data['points'])} points")
                
            except Exception as e:
                print(f"  Failed to load step {step_num:06d}: {e}")
                continue
        
        if not point_clouds:
            return None
        
        return {
            'point_clouds': point_clouds,
            'steps': sorted(steps),
            'is_temporal': True
        }
    
    def _parse_ply_file(self, ply_file: Path) -> Dict[str, np.ndarray]:
        """Basic PLY file parser for when Open3D is not available."""
        points = []
        colors = []
        classIds = []
        has_classIds = False
        has_colors = False
        
        with open(ply_file, 'r') as f:
            lines = f.readlines()
        
        # Parse header
        vertex_count = 0
        data_start = 0
        properties = []
        
        for i, line in enumerate(lines):
            if line.startswith('element vertex'):
                vertex_count = int(line.split()[-1])
            elif line.startswith('property'):
                properties.append(line.strip())
                if 'red' in line or 'green' in line or 'blue' in line:
                    has_colors = True
                if "segmentation" in line:
                    has_classIds= True
            elif line.startswith('end_header'):
                data_start = i + 1
                break
        
        # Parse vertex data
        for line in lines[data_start:data_start + vertex_count]:
            values = line.strip().split()
            if len(values) >= 3:
                # Extract x, y, z
                points.append([float(values[0]), float(values[1]), float(values[2])])
                
                # Extract colors if available (assuming RGB are after xyz)
                if has_colors and len(values) >= 6:
                    colors.append([int(values[3]), int(values[4]), int(values[5])])
        
                # Extract class Ids if available
                if has_classIds and len(values)>=7:
                    classIds.append(int(values[6]))

        return {
            'points': np.array(points),
            'colors': np.array(colors) if colors else None,
            "classIds": np.array(classIds) if classIds else None,
        }
    
    def _load_trajectory(self) -> None:
        """Load camera trajectory from text file."""
        # Try to get path from metadata, otherwise use standard name
        if 'file_paths' in self.data['metadata']:
            traj_file = Path(self.data['metadata']['file_paths'].get('trajectory_path', ''))
            if not traj_file.is_absolute():
                traj_file = self.output_dir / traj_file.name
        else:
            # Try multiple possible filenames
            possible_names = [
                "slam_analysis_trajectory.txt",
                "incremental_analysis_detailed_trajectory.txt"
            ]
            traj_file = None
            for name in possible_names:
                candidate = self.output_dir / name
                if candidate.exists():
                    traj_file = candidate
                    break
            if traj_file is None:
                traj_file = self.output_dir / possible_names[0]  # Default fallback
        
        if traj_file.exists():
            try:
                trajectory_data = np.loadtxt(traj_file)
                self.data['trajectory'] = {
                    'timestamps': trajectory_data[:, 0],
                    'positions': trajectory_data[:, 1:4],
                    'quaternions': trajectory_data[:, 4:8]  # [qx, qy, qz, qw]
                }
                print(f"Loaded trajectory with {len(self.data['trajectory']['positions'])} poses from {traj_file}")
            except Exception as e:
                print(f"Failed to load trajectory from {traj_file}: {e}")
        else:
            print(f"Trajectory file not found: {traj_file}")
    
    def _load_floor_data(self) -> None:
        """Load floor detection data."""
        # Try JSON first, then CSV with multiple possible filenames
        floor_files = [
            self.output_dir / "slam_analysis_floor_data.json",
            self.output_dir / "slam_analysis_floor_data.csv",
            self.output_dir / "incremental_analysis_detailed_floor_data.json",
            self.output_dir / "incremental_analysis_detailed_floor_data.csv"
        ]
        
        for floor_file in floor_files:
            if floor_file.exists():
                try:
                    if floor_file.suffix == '.json':
                        with open(floor_file, 'r') as f:
                            floor_data = json.load(f)
                        self.data['floor'] = {
                            'normal': np.array(floor_data['floor_normal']),
                            'offset': floor_data['floor_offset'],
                            'detection_step': floor_data.get('detection_step'),
                            'timestamp': floor_data.get('timestamp')
                        }
                    else:  # CSV
                        # Basic CSV parsing
                        with open(floor_file, 'r') as f:
                            lines = f.readlines()
                        if len(lines) > 1:  # Header + data
                            data_line = lines[1].strip().split(',')
                            self.data['floor'] = {
                                'normal': np.array([float(data_line[0]), float(data_line[1]), float(data_line[2])]),
                                'offset': float(data_line[3]),
                                'detection_step': int(data_line[4]) if len(data_line) > 4 else None,
                                'timestamp': float(data_line[5]) if len(data_line) > 5 else None
                            }
                    print(f"Loaded floor data from {floor_file}")
                    break
                except Exception as e:
                    print(f"Failed to load floor data from {floor_file}: {e}")
        else:
            print("No floor data file found")
    
    def _load_closest_points(self) -> None:
        """Load closest points analysis data."""
        # Try JSON first, then CSV with multiple possible filenames
        closest_files = [
            self.output_dir / "slam_analysis_closest_points.json",
            self.output_dir / "slam_analysis_closest_points.csv",
            self.output_dir / "incremental_analysis_detailed_closest_points.json",
            self.output_dir / "incremental_analysis_detailed_closest_points.csv"
        ]
        
        for closest_file in closest_files:
            if closest_file.exists():
                try:
                    if closest_file.suffix == '.json':
                        with open(closest_file, 'r') as f:
                            closest_data = json.load(f)
                        self.data['closest_points'] = {
                            'points_3d': np.array(closest_data['n_closest_points_3d']),
                            'indices': np.array(closest_data['n_closest_points_indices']),
                            'distances': np.array(closest_data['n_closest_points_distances']),
                            'summary': closest_data.get('analysis_summary', {})
                        }
                    else:  # CSV
                        # Basic CSV parsing for closest points
                        with open(closest_file, 'r') as f:
                            lines = f.readlines()
                        
                        if len(lines) > 1:
                            # Group by step and filter for point_idx = 0 (first closest point)
                            step_data = {}
                            for line in lines[1:]:  # Skip header
                                parts = line.strip().split(',')
                                if len(parts) >= 7:
                                    step = int(parts[0])
                                    point_idx = int(parts[1])
                                    
                                    # Only take the first closest point (point_idx = 0)
                                    if point_idx == 0:
                                        step_data[step] = {
                                            'point': [float(parts[2]), float(parts[3]), float(parts[4])],
                                            'distance': float(parts[6])
                                        }
                            
                            # Convert to arrays - each step has one closest point
                            points_3d = []
                            distances = []
                            steps = []
                            for step in sorted(step_data.keys()):
                                points_3d.append([step_data[step]['point']])  # Wrap in list for consistency
                                distances.append([step_data[step]['distance']])  # Wrap in list for consistency
                                steps.append(step)  # Store the step index
                            
                            self.data['closest_points'] = {
                                'points_3d': np.array(points_3d, dtype=object),
                                'distances': np.array(distances, dtype=object),
                                'steps': np.array(steps),  # Store step indices for mapping
                                'summary': {}
                            }
                    print(f"Loaded closest points data from {closest_file}")
                    break
                except Exception as e:
                    print(f"Failed to load closest points data from {closest_file}: {e}")
        else:
            print("No closest points data file found")
    
    def _load_video_data(self) -> None:
        """Load video data from pipeline configuration."""
        # Extract video path from pipeline configuration
        video_path = self._get_video_path_from_config()
        
        if not video_path:
            print("No video path found in pipeline configuration")
            return
        
        # Make path relative to the script's location if it's not absolute
        if not Path(video_path).is_absolute():
            # Try relative to current working directory first
            video_file = Path(video_path)
            if not video_file.exists():
                # Try relative to the output directory
                video_file = self.output_dir.parent / video_path
                if not video_file.exists():
                    # Try relative to the script's directory
                    script_dir = Path(__file__).parent
                    video_file = script_dir / video_path
        else:
            video_file = Path(video_path)
        
        # Check for rerun-compatible version first (converted by separate script)
        compatible_video_file = video_file.parent / f"{video_file.stem}_rerun_compatible.mp4"
        
        if compatible_video_file.exists():
            print(f"Found rerun-compatible video: {compatible_video_file}")
            video_file = compatible_video_file
        elif video_file.exists():
            print(f"Using original video: {video_file}")
            print("  Note: If video doesn't play, run: python convert_videos_for_rerun.py Data/Videos/")
        else:
            print(f"Warning: Video file not found: {video_file}")
            if not compatible_video_file.exists():
                print(f"  Also checked for: {compatible_video_file}")
            return
        
        try:
            # Store video information for later use in visualization
            self.data['video'] = {
                'path': str(video_file),
                'video_path_config': video_path  # Store original config path for reference
            }
            print(f"Video ready for visualization: {video_file}")
        except Exception as e:
            print(f"Failed to load video data: {e}")

    def _get_video_path_from_config(self) -> Optional[str]:
        """Extract video path from pipeline configuration."""
        if 'pipeline_configuration' not in self.data['metadata']:
            return None
        
        pipeline_config = self.data['metadata']['pipeline_configuration']
        
        # Look for MAST3RSLAMVideoDataset component configuration
        if 'pipeline' in pipeline_config and 'components' in pipeline_config['pipeline']:
            for component in pipeline_config['pipeline']['components']:
                if component.get('type') == 'MAST3RSLAMVideoDataset':
                    component_config = component.get('config', {})
                    return component_config.get('video_path')
        
        return None
    
    def visualize(self) -> None:
        """Visualize all loaded data in rerun."""
        print("Starting visualization in rerun...")
        
        # Initialize rerun with app ID
        rr.init("slam_output_viewer", spawn=False)
        
        # Connect to existing rerun web session
        try:
            # Try to connect to a running rerun viewer
            rr.connect("127.0.0.1:9876")  # Default rerun port
            print("Connected to rerun web session")
        except Exception as e:
            # If connection fails, try to spawn a new viewer
            try:
                rr.spawn()
                print("Spawned new rerun viewer")
            except Exception as e2:
                print(f"Failed to connect to rerun: {e}")
                print(f"Failed to spawn rerun viewer: {e2}")
                print("Please start rerun viewer manually with: rerun")
                return
        
        # Visualize video first (static)
        if self.config['show_video'] and 'video' in self.data:
            self._visualize_video()
        
        # Visualize static data first
        if self.config['show_point_cloud'] and 'point_cloud' in self.data:
            self._visualize_point_cloud()
        
        if self.config['show_floor'] and 'floor' in self.data:
            self._visualize_floor_plane()
        
        # Visualize temporal data
        if self.config['show_trajectory'] and 'trajectory' in self.data:
            self._visualize_trajectory()
        
        print("Visualization complete!")
    
    def _visualize_point_cloud(self) -> None:
        """Visualize the point cloud(s)."""
        point_cloud_data = self.data['point_cloud']
        
        # Check if we have temporal point clouds
        if point_cloud_data.get('is_temporal', False):
            print("Temporal point clouds will be visualized during trajectory playback")
            # Temporal point clouds will be handled in _log_temporal_poses
            return
        
        # Handle static point cloud
        points = point_cloud_data['points']
        colors = point_cloud_data['colors']
        classIds = point_cloud_data["classIds"]
        
        print(f"Visualizing static point cloud with {len(points)} points...")
        
        # Log basic point cloud
        # Optionally color point cloud by classId
        color_by_class = self.config.get("color_pointcloud_by_classIds", False)
        has_colors = colors is not None and len(colors) > 0
        has_classIds = classIds is not None and len(classIds) > 0

        classIds = classIds.astype(int) if classIds is not None else None

        if color_by_class and has_classIds:
            rr.log(
            "world/pointcloud",
            rr.Points3D(points, class_ids=classIds),
            static=True
            )
        elif has_colors:
            # Convert colors from [0,1] to [0,255] if needed
            if colors.max() <= 1.0:
                colors = (colors * 255).astype(np.uint8)
            if has_classIds:
                rr.log(
                    "world/pointcloud",
                    rr.Points3D(points, colors=colors, class_ids=classIds),
                    static=True
                )
            else:
                rr.log(
                    "world/pointcloud",
                    rr.Points3D(points, colors=colors),
                    static=True
                )
        else:
            default_color = [128, 128, 128]
            if has_classIds:
                rr.log(
                    "world/pointcloud",
                    rr.Points3D(points, colors=default_color, class_ids=classIds),
                    static=True
                )
            else:
                rr.log(
                    "world/pointcloud",
                    rr.Points3D(points, colors=default_color),
                    static=True
                )

        # Highlight floor points if floor data is available
        if self.config['highlight_floor_points'] and 'floor' in self.data:
            self._highlight_floor_points(points, colors)
            
        # Show segmentation masks separately if requested
        if self.config.get('show_segmentation_masks_separately', False) and has_classIds:
            self._log_segmentation_masks_separately_static(points, colors, classIds)
    
    def _highlight_floor_points(self, points: np.ndarray, colors: Optional[np.ndarray]) -> None:
        """Highlight floor points in the point cloud."""
        floor_normal = self.data['floor']['normal']
        floor_offset = self.data['floor']['offset']
        floor_threshold = self.config['floor_threshold']
        
        # Calculate distance of each point to the floor plane
        distances_to_floor = np.abs(np.dot(points, floor_normal) - floor_offset)
        floor_mask = distances_to_floor < floor_threshold
        
        # Create modified colors highlighting floor points
        if colors is not None:
            modified_colors = colors.copy()
        else:
            modified_colors = np.full((len(points), 3), [128, 128, 128], dtype=np.uint8)
        
        # Color floor points in bright green
        modified_colors[floor_mask] = [0, 255, 0]  # Bright green for floor
        
        # Log the point cloud with floor highlighting
        rr.log("world/pointcloud_with_floor", rr.Points3D(points, colors=modified_colors), static=True)
        
        # Also log just the floor points separately
        floor_points = points[floor_mask]
        if len(floor_points) > 0:
            rr.log("world/floor_points", rr.Points3D(
                floor_points, 
                colors=[0, 255, 0],  # Bright green
                radii=[0.01]
            ), static=True)
            
        print(f"Highlighted {np.sum(floor_mask)} floor points out of {len(points)} total points")
    
    def _log_segmentation_masks_separately_static(self, points: np.ndarray, colors: Optional[np.ndarray], classIds: np.ndarray) -> None:
        """Log segmentation masks as separate static entities for each class."""
        unique_class_ids = np.unique(classIds)
        
        # Define a color map for different classes
        class_colors = [
            [255, 0, 0],    # Red
            [0, 255, 0],    # Green  
            [0, 0, 255],    # Blue
            [255, 255, 0],  # Yellow
            [255, 0, 255],  # Magenta
            [0, 255, 255],  # Cyan
            [255, 128, 0],  # Orange
            [128, 0, 255],  # Purple
            [255, 192, 203], # Pink
            [128, 128, 128], # Gray
            [139, 69, 19],   # Brown
            [0, 128, 0],     # Dark Green
        ]
        
        for i, class_id in enumerate(unique_class_ids):
            if class_id == 0:  # Skip background class
                continue
                
            # Get points belonging to this class
            class_mask = classIds == class_id
            class_points = points[class_mask]
            
            if len(class_points) == 0:
                continue
                
            # Use original colors if available, otherwise use class-specific color
            if colors is not None:
                class_point_colors = colors[class_mask]
            else:
                class_color = class_colors[i % len(class_colors)]
                class_point_colors = [class_color] * len(class_points)
            
            # Log this class as a separate static entity
            rr.log(f"world/segmentation/class_{class_id:03d}", rr.Points3D(
                class_points,
                colors=class_point_colors,
                radii=[0.008]  # Slightly smaller radius for individual classes
            ), static=True)
            
        print(f"Logged {len(unique_class_ids)} segmentation classes separately")
    
    def _visualize_floor_plane(self) -> None:
        """Visualize the floor plane as a grid."""
        floor_normal = self.data['floor']['normal']
        floor_offset = self.data['floor']['offset']
        grid_size = self.config['grid_size']
        
        print("Visualizing floor plane...")
        
        # Calculate floor center (use point cloud center if available)
        if 'point_cloud' in self.data:
            point_cloud_data = self.data['point_cloud']
            if point_cloud_data.get('is_temporal', False):
                # For temporal point clouds, use the last step for floor center calculation
                if point_cloud_data['steps']:
                    last_step = max(point_cloud_data['steps'])
                    if last_step in point_cloud_data['point_clouds']:
                        floor_center = np.mean(point_cloud_data['point_clouds'][last_step]['points'], axis=0)
                    else:
                        floor_center = np.array([0.0, 0.0, 0.0])
                else:
                    floor_center = np.array([0.0, 0.0, 0.0])
            else:
                # Static point cloud
                floor_center = np.mean(point_cloud_data['points'], axis=0)
        else:
            floor_center = np.array([0.0, 0.0, 0.0])
        
        # Project center onto floor plane
        floor_center_on_plane = floor_center - np.dot(floor_center - floor_offset * floor_normal, floor_normal) * floor_normal
        
        # Find two orthogonal vectors in the floor plane
        if abs(floor_normal[0]) < 0.9:
            u = np.cross(floor_normal, [1, 0, 0])
        else:
            u = np.cross(floor_normal, [0, 1, 0])
        
        u = u / np.linalg.norm(u)
        v = np.cross(floor_normal, u)
        v = v / np.linalg.norm(v)
        
        # Create a grid to visualize the floor plane
        grid_lines = []
        
        # Create horizontal lines
        for i in range(-5, 6):
            line_start = floor_center_on_plane + (i * grid_size/5) * u + (-grid_size) * v
            line_end = floor_center_on_plane + (i * grid_size/5) * u + (grid_size) * v
            grid_lines.append(np.array([line_start, line_end]))
        
        # Create vertical lines  
        for j in range(-5, 6):
            line_start = floor_center_on_plane + (-grid_size) * u + (j * grid_size/5) * v
            line_end = floor_center_on_plane + (grid_size) * u + (j * grid_size/5) * v
            grid_lines.append(np.array([line_start, line_end]))
        
        if len(grid_lines) > 0:
            rr.log("world/floor_grid", rr.LineStrips3D(
                strips=grid_lines,
                colors=[255, 255, 0],  # Yellow for floor grid
                radii=[0.002]
            ), static=True)
            
        print(f"Added floor grid visualization with {len(grid_lines)} lines")
    
    def _visualize_trajectory(self) -> None:
        """Visualize camera trajectory with temporal data."""
        positions = self.data['trajectory']['positions']
        quaternions = self.data['trajectory']['quaternions']
        timestamps = self.data['trajectory']['timestamps']
        
        print(f"Visualizing trajectory with {len(positions)} poses...")
        
        # Log static trajectory path
        if self.config['show_trajectory_path']:
            rr.log("world/camera_trajectory", rr.LineStrips3D(
                strips=[positions],
                colors=[255, 100, 100],  # Light red for trajectory
                radii=[0.01]
            ), static=True)
        
        # Prepare closest points data if available
        closest_points_data = None
        if 'closest_points' in self.data and self.config['show_closest_points']:
            closest_points_data = self._prepare_closest_points_data(len(positions))
        
        # Log temporal poses
        self._log_temporal_poses(positions, quaternions, timestamps, closest_points_data)
        
    
    def _prepare_closest_points_data(self, num_poses: int) -> Dict[str, np.ndarray]:
        """Prepare closest points data for visualization."""
        closest_data = self.data['closest_points']
        
        # Handle different data formats
        if 'points_3d' in closest_data:
            points_3d = closest_data['points_3d']
            distances = closest_data['distances']
            steps = closest_data.get('steps', None)
            
            # If we have step information, map data to trajectory poses
            if steps is not None:
                print(f"Mapping {len(steps)} closest point entries to {num_poses} trajectory poses using step indices")
                
                # Create arrays for all poses, filled with None initially
                mapped_points = [None] * num_poses
                mapped_distances = [None] * num_poses
                
                # Map data based on step indices
                for i, step in enumerate(steps):
                    if step < num_poses and len(points_3d[i]) > 0:
                        mapped_points[step] = points_3d[i][0]  # First closest point
                        mapped_distances[step] = distances[i][0]  # First distance
                
                # Fill missing data with None or default values
                final_points = []
                final_distances = []
                
                for i in range(num_poses):
                    if mapped_points[i] is not None:
                        final_points.append(mapped_points[i])
                        final_distances.append(mapped_distances[i])
                    else:
                        # Use trajectory position as fallback for missing data
                        final_points.append(self.data['trajectory']['positions'][i])
                        final_distances.append(0.0)
                
                return {
                    'points': np.array(final_points),
                    'distances': np.array(final_distances),
                    'valid_mask': np.array([mapped_points[i] is not None for i in range(num_poses)])
                }
            
            else:
                # Fallback to old behavior if no step information
                if len(points_3d) != num_poses:
                    print(f"Warning: Closest points data length ({len(points_3d)}) doesn't match trajectory length ({num_poses})")
                    # Take the minimum length
                    min_len = min(len(points_3d), num_poses)
                    points_3d = points_3d[:min_len]
                    distances = distances[:min_len]
                
                # Extract first closest point and distance for each pose
                first_closest_points = []
                first_distances = []
                
                for i in range(len(points_3d)):
                    if len(points_3d[i]) > 0:
                        first_closest_points.append(points_3d[i][0])
                        first_distances.append(distances[i][0])
                    else:
                        # Use trajectory position as fallback
                        first_closest_points.append(self.data['trajectory']['positions'][i])
                        first_distances.append(0.0)
                
                return {
                    'points': np.array(first_closest_points),
                    'distances': np.array(first_distances)
                }
        
        return None
    
    def _log_temporal_poses(self, positions: np.ndarray, quaternions: np.ndarray, 
                           timestamps: np.ndarray, closest_points_data: Optional[Dict]) -> None:
        """Log temporal camera poses and analysis data."""
        
        # Prepare temporal point cloud data if available
        temporal_point_clouds = None
        step_to_trajectory_mapping = None
        if 'point_cloud' in self.data and self.data['point_cloud'].get('is_temporal', False):
            temporal_point_clouds = self.data['point_cloud']
            step_to_trajectory_mapping = self._map_steps_to_trajectory(
                temporal_point_clouds['steps'], len(positions)
            )
        
        # Prepare video frame data if available
        video_frame_mapping = None
        if 'video' in self.data:
            video_frame_mapping = self._map_trajectory_to_video_frames(len(positions))
        
        for i, (timestamp, position, quaternion) in enumerate(zip(timestamps, positions, quaternions)):
            # Set timeline
            rr.set_time("timestamp", timestamp=timestamp)
            rr.set_time("frame", sequence=i)
            
            # Log video frame if available
            if video_frame_mapping and i < len(video_frame_mapping):
                video_timestamp_ns = video_frame_mapping[i]
                if video_timestamp_ns is not None:
                    rr.log("video/frame", rr.VideoFrameReference(
                        timestamp=rr.datatypes.VideoTimestamp(timestamp_ns=video_timestamp_ns),
                        video_reference="video/asset"
                    ))
            
            # Log temporal point cloud if available for this step
            if temporal_point_clouds and step_to_trajectory_mapping:
                self._log_temporal_point_cloud(i, temporal_point_clouds, step_to_trajectory_mapping)
            
            # Log camera pose
            qx, qy, qz, qw = quaternion
            rr.log("world/camera", rr.Transform3D(
                translation=position,
                rotation=rr.datatypes.Quaternion(xyzw=[qx, qy, qz, qw])
            ))
            
            # Log camera position as a point
            rr.log("world/camera_path", rr.Points3D(
                positions=position.reshape(1, 3),
                colors=[255, 0, 0],  # Red for camera
                radii=[0.03]
            ))
            
            # Log closest point analysis if available
            if closest_points_data is not None and i < len(closest_points_data['points']):
                closest_point = closest_points_data['points'][i]
                distance = closest_points_data['distances'][i]
                
                # Check if this pose has valid closest point data
                has_valid_data = True
                if 'valid_mask' in closest_points_data:
                    has_valid_data = closest_points_data['valid_mask'][i]
                
                if has_valid_data and distance > 0:  # Only show if we have real data
                    # Update warning system state
                    self.warning_state['frame_count'] += 1
                    
                    # Calculate warning level
                    warning_level = self._calculate_warning_level(distance)
                    
                    # Calculate direction to closest point
                    direction = ""
                    if self.config['enable_directional_warnings']:
                        direction = self._calculate_direction_to_point(position, quaternion, closest_point)
                    
                    # Generate warning message
                    warning_message = self._generate_warning_message(
                        distance, direction, warning_level
                    )
                    
                    # Get warning-appropriate colors and styling
                    warning_colors = self._get_warning_colors(warning_level)
                    warning_radius = self._get_warning_radius(warning_level)
                    
                    # Log closest point with warning-appropriate styling
                    rr.log("world/closest_point", rr.Points3D(
                        positions=closest_point.reshape(1, 3),
                        colors=warning_colors,
                        radii=[warning_radius]
                    ))
                    
                    # Log distance line with warning colors
                    if self.config['show_distance_lines']:
                        line_colors = warning_colors if warning_level != 'normal' else [255, 255, 0]
                        line_width = 0.008 if warning_level in ['strong', 'critical'] else 0.005
                        rr.log("world/distance_line", rr.LineStrips3D(
                            strips=[np.array([position, closest_point])],
                            colors=line_colors,
                            radii=[line_width]
                        ))
                    
                    # Log distance plot
                    rr.log("plots/distance_to_closest", rr.Scalars(scalars=[distance]))
                    
                    # Log warning level plot
                    warning_level_numeric = {'normal': 0, 'caution': 1, 'strong': 2, 'critical': 3}
                    rr.log("plots/warning_level", rr.Scalars(scalars=[warning_level_numeric[warning_level]]))
                    
                    # Log enhanced warning message
                    rr.log("world/distance_text", rr.TextDocument(warning_message))
                    
                    # Update warning state for next frame
                    self.warning_state['previous_distance'] = distance
                    self.warning_state['previous_warning_level'] = warning_level
                else:
                    # Clear visualizations for poses without valid data
                    rr.log("world/closest_point", rr.Clear(recursive=False))
                    rr.log("world/distance_line", rr.Clear(recursive=False))
                    rr.log("world/distance_text", rr.TextDocument("No closest point data"))
            
            # Log view cone if enabled
            if self.config['show_view_cones']:
                distance_for_cone = closest_points_data['distances'][i] if closest_points_data and i < len(closest_points_data['distances']) else 1.0
                self._log_view_cone(position, quaternion, distance_for_cone)
    
    def _map_steps_to_trajectory(self, point_cloud_steps: List[int], num_trajectory_poses: int) -> Dict[int, int]:
        """Map point cloud steps to trajectory pose indices."""
        if not point_cloud_steps:
            return {}
        
        # Create mapping from trajectory index to point cloud step
        # Assume linear mapping between trajectory poses and point cloud steps
        mapping = {}
        
        if len(point_cloud_steps) == num_trajectory_poses:
            # Perfect 1:1 mapping
            for i, step in enumerate(point_cloud_steps):
                mapping[i] = step
        else:
            # Map trajectory poses to the closest available point cloud step
            max_step = max(point_cloud_steps)
            min_step = min(point_cloud_steps)
            
            for i in range(num_trajectory_poses):
                # Linear interpolation to find the corresponding step
                if num_trajectory_poses > 1:
                    progress = i / (num_trajectory_poses - 1)
                else:
                    progress = 0.0
                
                target_step = int(min_step + progress * (max_step - min_step))
                
                # Find the closest available step
                closest_step = min(point_cloud_steps, key=lambda x: abs(x - target_step))
                mapping[i] = closest_step
        
        print(f"Mapped {num_trajectory_poses} trajectory poses to {len(set(mapping.values()))} unique point cloud steps")
        return mapping
    
    def _log_temporal_point_cloud(self, trajectory_index: int, temporal_point_clouds: Dict[str, Any], 
                                 step_mapping: Dict[int, int]) -> None:
        """Log the point cloud for the current trajectory step."""
        if trajectory_index not in step_mapping:
            return
        
        step_num = step_mapping[trajectory_index]
        if step_num not in temporal_point_clouds['point_clouds']:
            return
        
        point_cloud_data = temporal_point_clouds['point_clouds'][step_num]
        points = point_cloud_data['points']
        colors = point_cloud_data.get('colors')
        classIds = point_cloud_data.get('classIds')
        
        # Apply spatial-aware subsampling to manage memory while preserving structure
        # Check if this is the final step (highest step number gets 100% of points)
        max_step = max(temporal_point_clouds['steps'])
        is_final_step = (step_num == max_step)
        points, colors, classIds = self._spatially_subsample_points(points, colors,classIds, is_final_step)
        
        # Log point cloud for this step
        color_by_class = self.config.get("color_pointcloud_by_classIds", False)
        has_colors = colors is not None and len(colors) > 0
        has_classIds = classIds is not None and len(classIds) > 0

        classIds = classIds.astype(int) if classIds is not None else None

        if color_by_class and has_classIds:
            rr.log(
            "world/pointcloud_colored_by_class",
            rr.Points3D(points, class_ids=classIds)
            )
        elif has_colors:
            # Convert colors from [0,1] to [0,255] if needed
            if colors.max() <= 1.0:
                colors = (colors * 255).astype(np.uint8)
            if has_classIds:
                rr.log(
                    "world/pointcloud",
                    rr.Points3D(points, colors=colors, class_ids=classIds)
                )
            else:
                rr.log(
                    "world/pointcloud",
                    rr.Points3D(points, colors=colors)
                )
        else:
            default_color = [128, 128, 128]
            if has_classIds:
                rr.log(
                    "world/pointcloud",
                    rr.Points3D(points, colors=default_color, class_ids=classIds)
                )
            else:
                rr.log(
                    "world/pointcloud",
                    rr.Points3D(points, colors=default_color)
                )

        # Highlight floor points if floor data is available
        if self.config['highlight_floor_points'] and 'floor' in self.data:
            self._highlight_floor_points_temporal(points, colors)
            
        # Show segmentation masks separately if requested
        if self.config.get('show_segmentation_masks_separately', False) and has_classIds:
            self._log_segmentation_masks_separately(points, colors, classIds)
    
    def _spatially_subsample_points(self, points: np.ndarray, colors: Optional[np.ndarray],classIds:Optional[np.ndarray], is_final_step: bool = False) -> Tuple[np.ndarray, Optional[np.ndarray]]:
        """
        Subsample point cloud while preserving spatial consistency and structure.
        Uses percentage-based subsampling - final step shows 100% of points.
        """
        # Check if subsampling is disabled
        if not self.config.get('enable_subsampling', True):
            return points, colors, classIds
        
        # Final step shows all points (100%)
        if is_final_step:
            print(f"Final step: showing all {len(points)} points (100%)")
            return points, colors, classIds
        
        # Get percentage to keep
        subsample_percentage = self.config.get('subsample_percentage', 0.6)
        target_points = int(len(points) * subsample_percentage)
                
        # If we already have fewer points than target, keep all
        if len(points) <= target_points:
            return points, colors, classIds
        
        print(f"Subsampling {len(points)} points to {target_points} ({subsample_percentage*100:.1f}%) while preserving spatial structure...")
        
        # Use direct percentage-based sampling for precise control
        return self._percentage_based_subsampling(points, colors,classIds, subsample_percentage)
    
    def _percentage_based_subsampling(self, points: np.ndarray, colors: Optional[np.ndarray],classIds:Optional[np.ndarray], percentage: float) -> Tuple[np.ndarray, Optional[np.ndarray]]:
        """
        Direct percentage-based subsampling using spatial grid for uniform distribution.
        Guarantees exact percentage while maintaining spatial consistency.
        """
        target_points = int(len(points) * percentage)
        
        # If requesting more points than we have, return all
        if target_points >= len(points):
            return points, colors, classIds
        
        # Method 1: Try voxel-based with fallback to random if not precise enough
        try:
            import open3d as o3d
            
            # Try voxel-based first to see if we can get close
            voxel_points, voxel_colors,voxel_classIds = self._voxel_based_subsampling(points, colors,classIds, target_points)
            
            # Check if voxel method got us close enough (within 5%)
            actual_percentage = len(voxel_points) / len(points)
            target_percentage = percentage
            
            if abs(actual_percentage - target_percentage) <= 0.05:  # Within 5%
                print(f"  Voxel method achieved {actual_percentage*100:.1f}% (target: {target_percentage*100:.1f}%)")
                return voxel_points, voxel_colors, voxel_classIds
            else:
                print(f"  Voxel method achieved {actual_percentage*100:.1f}% (target: {target_percentage*100:.1f}%), using random spatial sampling")
                
        except ImportError:
            print("  Open3D not available, using random spatial sampling")
        
        # Method 2: Random spatial sampling for exact percentage
        return self._random_spatial_subsampling(points, colors,classIds, target_points)
    
    def _random_spatial_subsampling(self, points: np.ndarray, colors: Optional[np.ndarray],classIds: Optional[np.ndarray], target_points: int) -> Tuple[np.ndarray, Optional[np.ndarray]]:
        """
        Random spatial subsampling that maintains spatial distribution while achieving exact count.
        """
        # Use spatial stratification to maintain distribution
        # Divide space into grid cells and sample proportionally from each
        
        # Calculate bounding box
        min_coords = np.min(points, axis=0)
        max_coords = np.max(points, axis=0)
        
        # Create a reasonable grid (aim for ~10-20 points per cell on average)
        avg_points_per_cell = 15
        total_cells = len(points) // avg_points_per_cell
        cells_per_dim = max(2, int(total_cells ** (1/3)))
        
        # Calculate grid dimensions
        grid_size = (max_coords - min_coords) / cells_per_dim
        
        # Assign points to grid cells
        grid_indices = np.floor((points - min_coords) / grid_size).astype(np.int32)
        grid_indices = np.clip(grid_indices, 0, cells_per_dim - 1)  # Ensure within bounds
        
        # Group points by grid cell
        cell_points = {}
        for i, cell_idx in enumerate(grid_indices):
            key = tuple(cell_idx)
            if key not in cell_points:
                cell_points[key] = []
            cell_points[key].append(i)
        
        # Calculate how many points to sample from each cell
        sampling_ratio = target_points / len(points)
        selected_indices = []
        
        for cell_indices in cell_points.values():
            cell_target = max(1, int(len(cell_indices) * sampling_ratio))
            if len(cell_indices) <= cell_target:
                selected_indices.extend(cell_indices)
            else:
                # Randomly sample from this cell
                sampled = np.random.choice(cell_indices, cell_target, replace=False)
                selected_indices.extend(sampled)
        
        # If we have too many points, randomly remove some
        if len(selected_indices) > target_points:
            selected_indices = np.random.choice(selected_indices, target_points, replace=False)
        
        # If we have too few points, randomly add some more
        elif len(selected_indices) < target_points:
            remaining_indices = list(set(range(len(points))) - set(selected_indices))
            if remaining_indices:
                additional_needed = target_points - len(selected_indices)
                additional_needed = min(additional_needed, len(remaining_indices))
                additional = np.random.choice(remaining_indices, additional_needed, replace=False)
                selected_indices.extend(additional)
        
        # Convert to numpy array and extract points
        selected_indices = np.array(selected_indices)
        filtered_points = points[selected_indices]
        filtered_colors = colors[selected_indices] if colors is not None else None
        filtered_classIds = classIds[selected_indices] if classIds is not None else None
        
        actual_percentage = len(filtered_points) / len(points)
        print(f"  Random spatial sampling: {len(points)} -> {len(filtered_points)} points ({actual_percentage*100:.1f}%)")
        
        return filtered_points, filtered_colors, filtered_classIds
    
    def _voxel_based_subsampling(self, points: np.ndarray, colors: Optional[np.ndarray],classIds: Optional[np.ndarray], max_points: int) -> Tuple[np.ndarray, Optional[np.ndarray]]:
        """Use Open3D's voxel downsampling for optimal spatial distribution."""
        import open3d as o3d
        
        # Create Open3D point cloud
        pcd = o3d.geometry.PointCloud()
        pcd.points = o3d.utility.Vector3dVector(points)
        
        if colors is not None:
            # Normalize colors to [0,1] range if needed
            if colors.max() > 1.0:
                colors_normalized = colors / 255.0
            else:
                colors_normalized = colors
            pcd.colors = o3d.utility.Vector3dVector(colors_normalized)

        if classIds is not None:
            pcd.normals = o3d.utility.Vector3dVector(
                np.tile(classIds.reshape(-1, 1), (1, 3))
            )
        
        # Calculate an intelligent initial voxel size based on point cloud characteristics
        # Get bounding box to understand the scale
        min_coords = np.min(points, axis=0)
        max_coords = np.max(points, axis=0)
        bbox_diagonal = np.linalg.norm(max_coords - min_coords)
        
        # Estimate voxel size based on desired reduction ratio
        # For N points wanting to keep M points, rough voxel count = M
        # So voxel_size ≈ bbox_diagonal / (M^(1/3))
        target_ratio = max_points / len(points)
        estimated_voxels_per_dim = int((max_points) ** (1/3))
        initial_voxel_size = bbox_diagonal / max(10, estimated_voxels_per_dim)
        
        # Ensure reasonable bounds (between 0.01m and 1.0m)
        voxel_size = max(0.01, min(1.0, initial_voxel_size))
        
        print(f"  Initial voxel calculation: bbox={bbox_diagonal:.2f}m, target_ratio={target_ratio:.2f}, initial_voxel={voxel_size:.3f}")
        
        # Iteratively adjust voxel size to get close to target point count
        for attempt in range(8):  # Increased attempts for better convergence
            pcd_downsampled = pcd.voxel_down_sample(voxel_size)
            downsampled_count = len(pcd_downsampled.points)
            
            if downsampled_count == 0:
                # Voxel size too large, make it much smaller
                voxel_size *= 0.1
                continue
                
            # Check if we're close enough (within 20% of target)
            if abs(downsampled_count - max_points) <= max_points * 0.2:
                break
            elif downsampled_count > max_points:
                # Too many points, increase voxel size
                adjustment = min(2.0, (downsampled_count / max_points) ** 0.5)
                voxel_size *= adjustment
            else:
                # Too few points, decrease voxel size
                adjustment = max(0.5, (downsampled_count / max_points) ** 0.5)
                voxel_size *= adjustment
                
            # Prevent infinite loops with extreme values
            voxel_size = max(0.001, min(10.0, voxel_size))
        
        # Extract results
        filtered_points = np.asarray(pcd_downsampled.points)
        filtered_colors = None
        filtered_classIds = None
        if colors is not None and pcd_downsampled.has_colors():
            filtered_colors = np.asarray(pcd_downsampled.colors)
            # Convert back to [0,255] if original was in that range
            if colors.max() > 1.0:
                filtered_colors = (filtered_colors * 255).astype(np.uint8)

        if classIds is not None and pcd_downsampled.has_normals():
            filtered_classIds = np.asarray(pcd_downsampled.normals)
            filtered_classIds = filtered_classIds[:,0]
        
        print(f"  Voxel filtering: {len(points)} -> {len(filtered_points)} points (voxel_size: {voxel_size:.3f})")
        return filtered_points, filtered_colors, filtered_classIds
    
    def _log_segmentation_masks_separately(self, points: np.ndarray, colors: Optional[np.ndarray], classIds: np.ndarray) -> None:
        """Log segmentation masks as separate entities for each class."""
        unique_class_ids = np.unique(classIds)
        
        # Define a color map for different classes
        class_colors = [
            [255, 0, 0],    # Red
            [0, 255, 0],    # Green  
            [0, 0, 255],    # Blue
            [255, 255, 0],  # Yellow
            [255, 0, 255],  # Magenta
            [0, 255, 255],  # Cyan
            [255, 128, 0],  # Orange
            [128, 0, 255],  # Purple
            [255, 192, 203], # Pink
            [128, 128, 128], # Gray
            [139, 69, 19],   # Brown
            [0, 128, 0],     # Dark Green
        ]
        
        for i, class_id in enumerate(unique_class_ids):
            if class_id == 0:  # Skip background class
                continue
                
            # Get points belonging to this class
            class_mask = classIds == class_id
            class_points = points[class_mask]
            
            if len(class_points) == 0:
                continue
                
            # Use original colors if available, otherwise use class-specific color
            if colors is not None:
                class_point_colors = colors[class_mask]
            else:
                class_color = class_colors[i % len(class_colors)]
                class_point_colors = [class_color] * len(class_points)
            
            # Log this class as a separate entity
            rr.log(f"world/segmentation/class_{class_id:03d}", rr.Points3D(
                class_points,
                colors=class_point_colors,
                radii=[0.008]  # Slightly smaller radius for individual classes
            ))

    def _highlight_floor_points_temporal(self, points: np.ndarray, colors: Optional[np.ndarray]) -> None:
        """Highlight floor points in the temporal point cloud."""
        if 'floor' not in self.data:
            return
            
        floor_normal = self.data['floor']['normal']
        floor_offset = self.data['floor']['offset']
        floor_threshold = self.config['floor_threshold']
        
        # Calculate distance of each point to the floor plane
        distances_to_floor = np.abs(np.dot(points, floor_normal) - floor_offset)
        floor_mask = distances_to_floor < floor_threshold
        
        # Create modified colors highlighting floor points
        if colors is not None:
            modified_colors = colors.copy()
        else:
            modified_colors = np.full((len(points), 3), [128, 128, 128], dtype=np.uint8)
        
        # Color floor points in bright green
        modified_colors[floor_mask] = [0, 255, 0]  # Bright green for floor
        
        # Log the point cloud with floor highlighting
        rr.log("world/pointcloud_with_floor", rr.Points3D(points, colors=modified_colors))
        
        # Also log just the floor points separately
        floor_points = points[floor_mask]
        if len(floor_points) > 0:
            rr.log("world/floor_points", rr.Points3D(
                floor_points, 
                colors=[0, 255, 0],  # Bright green
                radii=[0.01]
            ))
    
    def _log_view_cone(self, camera_position: np.ndarray, camera_quaternion: np.ndarray,
                      distance: float) -> None:
        """Log camera view cone visualization."""
        # Convert quaternion to rotation matrix
        qx, qy, qz, qw = camera_quaternion
        
        # Normalize quaternion
        norm = np.sqrt(qx*qx + qy*qy + qz*qz + qw*qw)
        if norm > 0:
            qx, qy, qz, qw = qx/norm, qy/norm, qz/norm, qw/norm
        
        # Convert to rotation matrix
        R = np.array([
            [1 - 2*(qy*qy + qz*qz), 2*(qx*qy - qz*qw), 2*(qx*qz + qy*qw)],
            [2*(qx*qy + qz*qw), 1 - 2*(qx*qx + qz*qz), 2*(qy*qz - qx*qw)],
            [2*(qx*qz - qy*qw), 2*(qy*qz + qx*qw), 1 - 2*(qx*qx + qy*qy)]
        ])
        
        forward = R[:, 2]  # Camera forward direction
        
        # Create cone parameters
        cone_length = min(distance * self.config['cone_length_factor'], self.config['max_cone_length'])
        apex = camera_position
        
        # Create cone base circle
        angle_rad = np.radians(self.config['view_cone_angle'])
        base_center = camera_position + forward * cone_length
        
        # Cone base vectors
        up = R[:, 1]
        right = R[:, 0]
        base_radius = cone_length * np.tan(angle_rad)
        
        # 8 points around the cone base
        cone_lines = []
        for theta in np.linspace(0, 2*np.pi, 8, endpoint=False):
            point = base_center + base_radius * (np.cos(theta) * right + np.sin(theta) * up)
            # Line from apex to base edge
            cone_lines.append(np.array([apex, point]))
        
        # Draw base circle
        base_points = []
        for theta in np.linspace(0, 2*np.pi, 16, endpoint=False):
            point = base_center + base_radius * (np.cos(theta) * right + np.sin(theta) * up)
            base_points.append(point)
        
        base_points = np.array(base_points)
        for i in range(len(base_points)):
            next_i = (i + 1) % len(base_points)
            cone_lines.append(np.array([base_points[i], base_points[next_i]]))
        
        if cone_lines:
            rr.log("world/view_cone", rr.LineStrips3D(
                strips=cone_lines,
                colors=[255, 255, 255, 100],  # Semi-transparent white
                radii=[0.002]
            ))
    
    def _calculate_warning_level(self, distance: float) -> str:
        """Calculate warning level based on distance thresholds."""
        if distance <= self.config['warning_distance_critical']:
            return 'critical'
        elif distance <= self.config['warning_distance_strong']:
            return 'strong'
        elif distance <= self.config['warning_distance_caution']:
            return 'caution'
        else:
            return 'normal'
    
    def _calculate_direction_to_point(self, camera_position: np.ndarray, camera_quaternion: np.ndarray, 
                                    closest_point: np.ndarray) -> str:
        """Calculate direction from camera to closest point in human-readable terms."""
        # Convert quaternion to rotation matrix (same as in _log_view_cone)
        qx, qy, qz, qw = camera_quaternion
        
        # Normalize quaternion
        norm = np.sqrt(qx*qx + qy*qy + qz*qz + qw*qw)
        if norm > 0:
            qx, qy, qz, qw = qx/norm, qy/norm, qz/norm, qw/norm
        
        # Convert to rotation matrix
        R = np.array([
            [1 - 2*(qy*qy + qz*qz), 2*(qx*qy - qz*qw), 2*(qx*qz + qy*qw)],
            [2*(qx*qy + qz*qw), 1 - 2*(qx*qx + qz*qz), 2*(qy*qz - qx*qw)],
            [2*(qx*qz - qy*qw), 2*(qy*qz + qx*qw), 1 - 2*(qx*qx + qy*qy)]
        ])
        
        # Calculate vector from camera to closest point
        to_point = closest_point - camera_position
        
        # Transform to camera coordinate system
        # Camera coordinates: X=right, Y=up, Z=forward
        camera_coords = R.T @ to_point
        
        # Determine primary direction components
        x, y, z = camera_coords
        
        # Create direction description
        direction_parts = []
        
        # Front/Back (Z-axis)
        if abs(z) > 0.1:  # Threshold to avoid noise
            if z > 0:
                direction_parts.append("ahead")
            else:
                direction_parts.append("behind")
        
        # Left/Right (X-axis)
        if abs(x) > 0.1:
            if x > 0:
                direction_parts.append("right")
            else:
                direction_parts.append("left")
        
        # Up/Down (Y-axis)
        if abs(y) > 0.1:
            if y > 0:
                direction_parts.append("below")
            else:
                direction_parts.append("above")
        
        # Combine directions intelligently
        if len(direction_parts) == 0:
            return "directly in front"
        elif len(direction_parts) == 1:
            return f"to your {direction_parts[0]}"
        elif len(direction_parts) == 2:
            # For two directions, combine them naturally
            if "ahead" in direction_parts or "behind" in direction_parts:
                front_back = next((d for d in direction_parts if d in ["ahead", "behind"]), "")
                other = next((d for d in direction_parts if d not in ["ahead", "behind"]), "")
                return f"{front_back}-{other}"
            else:
                return f"{direction_parts[0]}-{direction_parts[1]}"
        else:
            # Three directions - combine all
            return f"{direction_parts[0]}-{direction_parts[1]}-{direction_parts[2]}"
    

    
    def _generate_warning_message(self, distance: float, direction: str, 
                                warning_level: str) -> str:
        """Generate appropriate warning message based on context."""
        if not self.config['enable_warnings']:
            return f"Distance: {distance:.3f}m"
        
        # Format distance
        distance_str = f"{distance:.2f}m"
        
        # Base message components
        warning_prefixes = {
            'normal': "",
            'caution': "⚠️ CAUTION: ",
            'strong': "⚠️ WARNING: ",
            'critical': "🚨 CRITICAL: "
        }
        
        # Build message
        prefix = warning_prefixes[warning_level]
        
        if warning_level == 'normal':
            if self.config['enable_directional_warnings'] and direction:
                return f"Distance: {distance_str} ({direction})"
            else:
                return f"Distance: {distance_str}"
        
        # Warning messages
        if self.config['enable_directional_warnings'] and direction:
            if warning_level == 'critical':
                return f"{prefix}Object {distance_str} {direction}!"
            else:
                return f"{prefix}Object {distance_str} {direction}"
        else:
            if warning_level == 'critical':
                return f"{prefix}Object at {distance_str}!"
            else:
                return f"{prefix}Object at {distance_str}"
    
    def _get_warning_colors(self, warning_level: str) -> Tuple[int, int, int]:
        """Get color scheme for warning level."""
        warning_colors = {
            'normal': [0, 255, 0],      # Green
            'caution': [255, 255, 0],   # Yellow  
            'strong': [255, 165, 0],    # Orange
            'critical': [255, 0, 0]     # Red
        }
        return warning_colors.get(warning_level, [0, 255, 0])
    
    def _get_warning_radius(self, warning_level: str) -> float:
        """Get point radius based on warning level."""
        warning_radii = {
            'normal': 0.025,
            'caution': 0.035,
            'strong': 0.045,
            'critical': 0.055
        }
        return warning_radii.get(warning_level, 0.025)
    

    def _map_trajectory_to_video_frames(self, num_poses: int) -> Optional[List[Optional[int]]]:
        """Map trajectory steps to video frames using step-based division."""
        if 'video' not in self.data or 'frame_timestamps' not in self.data['video']:
            return None
        
        video_timestamps_ns = self.data['video']['frame_timestamps']
        num_video_frames = len(video_timestamps_ns)
        
        if num_video_frames == 0:
            return None
        
        print(f"Step-based mapping: {num_poses} trajectory poses to {num_video_frames} video frames")
        
        # Calculate the step size for video frames
        # We want to map the entire trajectory to the entire video
        if num_poses <= 1:
            # Special case: only one pose, use first frame
            return [video_timestamps_ns[0]]
        
        # Map trajectory steps evenly across video frames
        frame_mapping = []
        
        for i in range(num_poses):
            # Calculate progress through trajectory (0.0 to 1.0)
            progress = i / (num_poses - 1)
            
            # Map to video frame index
            video_frame_idx = int(progress * (num_video_frames - 1))
            video_frame_idx = min(video_frame_idx, num_video_frames - 1)  # Clamp to valid range
            
            # Get the timestamp for this frame
            frame_timestamp_ns = video_timestamps_ns[video_frame_idx]
            frame_mapping.append(frame_timestamp_ns)
        
        # Log mapping statistics
        unique_frames = len(set(frame_mapping))
        print(f"Mapped trajectory steps to {unique_frames} unique video frames")
        print(f"Video frame step size: {num_video_frames / num_poses:.2f} frames per trajectory step")
        
        return frame_mapping

    def _visualize_video(self) -> None:
        """Visualize the video as a static asset and prepare frame references."""
        video_path = self.data['video']['path']
        
        print(f"Loading video asset: {video_path}")
        
        try:
            # Log video asset (static)
            video_asset = rr.AssetVideo(path=video_path)
            rr.log("video/asset", video_asset, static=True)
            
            # Store video asset for frame reference generation
            self.data['video']['asset'] = video_asset
            self.data['video']['frame_timestamps'] = video_asset.read_frame_timestamps_nanos()
            
            print(f"Loaded video with {len(self.data['video']['frame_timestamps'])} frames")
            
        except Exception as e:
            print(f"Failed to load video asset: {e}")
            # Remove video from data so we don't try to use it later
            if 'video' in self.data:
                del self.data['video']






def parse_arguments() -> argparse.Namespace:
    """Parse command line arguments."""
    parser = argparse.ArgumentParser(
        description="Visualize SLAM pipeline output data in rerun-sdk",
        formatter_class=argparse.RawDescriptionHelpFormatter,
        epilog="""
Examples:
    python visualize_slam_output.py ./enhanced_slam_outputs/slam_analysis_20240115_143045
    python visualize_slam_output.py ./outputs --no-view-cones --no-floor --no-video
    python visualize_slam_output.py ./outputs --cone-angle 45 --grid-size 5.0
    python visualize_slam_output.py ./outputs --subsample-percentage 0.8 --voxel-size 0.15
<<<<<<< HEAD
    python visualize_slam_output.py ./outputs --subsample-percentage 0.8
    python visualize_slam_output.py ./outputs --warning-distance-critical 0.15 --warning-distance-caution 0.8
    python visualize_slam_output.py ./outputs --no-warnings
    python visualize_slam_output.py ./outputs --no-directional-warnings
=======
    python visualize_slam_output.py ./outputs --color_pointcloud_by_classIds --show_segmentation_masks_separately
>>>>>>> 3c0e0bd4
    
Note: 
- View cone settings will be automatically configured from pipeline metadata if available.
- Point cloud subsampling uses percentage-based reduction to maintain consistent density across steps.
- The final temporal step always shows 100% of points, earlier steps show the specified percentage.
- Use --no-subsampling to disable subsampling (may cause memory issues with large temporal datasets).
<<<<<<< HEAD
- Video synchronization uses step-based mapping: trajectory steps are evenly distributed across video frames.
- Video will be automatically loaded from pipeline configuration if available.
- Warning system provides proximity alerts with color-coded visualization and directional guidance.
- Warning levels: Normal (>0.6m, green), Caution (0.4-0.6m, yellow), Strong (0.2-0.4m, orange), Critical (<0.2m, red).

=======
- Segmentation masks are now temporal and only show for the current frame when playing back the trajectory.
- Use --show_segmentation_masks_separately to view each segmentation class as a separate entity in the scene tree.
>>>>>>> 3c0e0bd4
        """
    )
    
    # Required argument
    parser.add_argument(
        'output_dir',
        help='Path to SLAM analysis output directory'
    )
    
    # Visualization toggles
    parser.add_argument('--no-point-cloud', action='store_true',
                       help='Disable point cloud visualization')
    parser.add_argument('--no-trajectory', action='store_true',
                       help='Disable trajectory visualization')
    parser.add_argument('--no-floor', action='store_true',
                       help='Disable floor plane visualization')
    parser.add_argument('--no-closest-points', action='store_true',
                       help='Disable closest points analysis visualization')
    parser.add_argument('--no-view-cones', action='store_true',
                       help='Disable view cone visualization')
    parser.add_argument('--no-trajectory-path', action='store_true',
                       help='Disable static trajectory path')
    parser.add_argument('--no-distance-lines', action='store_true',
                       help='Disable distance lines to closest points')
    parser.add_argument('--no-highlight-floor', action='store_true',
                       help='Disable floor point highlighting')
    parser.add_argument("--color_pointcloud_by_classIds", action="store_true",
                        help ="Enables colouring by classIds")
    parser.add_argument("--show_segmentation_masks_separately", action="store_true",
                        help="Show segmentation masks as separate entities per class")

    parser.add_argument('--no-video', action='store_true',
                       help='Disable video visualization')
    
    # Visualization parameters
    parser.add_argument('--floor-threshold', type=float, default=0.05,
                       help='Distance threshold for floor point identification (meters)')
    parser.add_argument('--grid-size', type=float, default=2.0,
                       help='Size of floor grid visualization (meters)')
    parser.add_argument('--cone-angle', type=float, default=45.0,
                       help='View cone angle in degrees')
    parser.add_argument('--cone-length-factor', type=float, default=1.5,
                       help='Factor for view cone length relative to distance')
    parser.add_argument('--max-cone-length', type=float, default=2.0,
                       help='Maximum length for view cones (meters)')
    
    # Point cloud subsampling parameters
    parser.add_argument('--subsample-percentage', type=float, default=0.5,
                       help='Percentage of points to keep for temporal steps (0.0-1.0), final step shows 100%%')
    parser.add_argument('--voxel-size', type=float, default=0.1,
                       help='Initial voxel size for spatial subsampling (meters)')
    parser.add_argument('--no-subsampling', action='store_true',
                       help='Disable point cloud subsampling (may cause memory issues with large datasets)')
    
    # Video synchronization parameters  
    parser.add_argument('--video-sync-tolerance', type=float, default=1.0,
                       help='(Deprecated - now using step-based sync) Maximum time difference (seconds) to consider trajectory and video frames synchronized')
    
    # Warning system parameters
    parser.add_argument('--warning-distance-critical', type=float, default=0.2,
                       help='Distance threshold for critical warnings (meters)')
    parser.add_argument('--warning-distance-strong', type=float, default=0.4,
                       help='Distance threshold for strong warnings (meters)')
    parser.add_argument('--warning-distance-caution', type=float, default=0.6,
                       help='Distance threshold for caution warnings (meters)')
    parser.add_argument('--no-warnings', action='store_true',
                       help='Disable proximity warning system')
    parser.add_argument('--no-directional-warnings', action='store_true',
                       help='Disable directional warnings (show distance only)')
    
    return parser.parse_args()


def main():
    """Main function."""
    args = parse_arguments()
    
    # Build configuration from arguments
    config = {
        'show_point_cloud': not args.no_point_cloud,
        'show_trajectory': not args.no_trajectory,
        'show_floor': not args.no_floor,
        'show_closest_points': not args.no_closest_points,
        'show_view_cones': not args.no_view_cones,
        'show_trajectory_path': not args.no_trajectory_path,
        'show_distance_lines': not args.no_distance_lines,
        'highlight_floor_points': not args.no_highlight_floor,
        'show_video': not args.no_video,
        'floor_threshold': args.floor_threshold,
        'grid_size': args.grid_size,
        'view_cone_angle': args.cone_angle,
        'cone_length_factor': args.cone_length_factor,
        'max_cone_length': args.max_cone_length,
        'subsample_percentage': args.subsample_percentage,
        'voxel_size': args.voxel_size,
        'enable_subsampling': not args.no_subsampling,
        "color_pointcloud_by_classIds": args.color_pointcloud_by_classIds,
<<<<<<< HEAD
        'video_sync_tolerance': args.video_sync_tolerance,
        # Warning system configuration
        'enable_warnings': not args.no_warnings,
        'enable_directional_warnings': not args.no_directional_warnings,
        'warning_distance_critical': args.warning_distance_critical,
        'warning_distance_strong': args.warning_distance_strong,
        'warning_distance_caution': args.warning_distance_caution
=======
        "show_segmentation_masks_separately": args.show_segmentation_masks_separately
>>>>>>> 3c0e0bd4
    }
    
    try:
        # Create and run visualizer
        visualizer = SLAMOutputVisualizer(args.output_dir, config)
        
        # Track if user explicitly disabled view cones
        if args.no_view_cones:
            visualizer._user_disabled_view_cones = True
        
        visualizer.load_data()
        visualizer.visualize()
        
        print("\nVisualization complete! Check the rerun web viewer.")
        print("Press Ctrl+C to exit when done viewing.")
        
        # Keep the script running to maintain the connection
        import time
        while True:
            time.sleep(1)
            
    except KeyboardInterrupt:
        print("\nExiting...")
    except Exception as e:
        print(f"Error: {e}")
        sys.exit(1)


if __name__ == "__main__":
    main() <|MERGE_RESOLUTION|>--- conflicted
+++ resolved
@@ -1673,30 +1673,24 @@
     python visualize_slam_output.py ./outputs --no-view-cones --no-floor --no-video
     python visualize_slam_output.py ./outputs --cone-angle 45 --grid-size 5.0
     python visualize_slam_output.py ./outputs --subsample-percentage 0.8 --voxel-size 0.15
-<<<<<<< HEAD
+    python visualize_slam_output.py ./outputs --color_pointcloud_by_classIds --show_segmentation_masks_separately
     python visualize_slam_output.py ./outputs --subsample-percentage 0.8
     python visualize_slam_output.py ./outputs --warning-distance-critical 0.15 --warning-distance-caution 0.8
     python visualize_slam_output.py ./outputs --no-warnings
     python visualize_slam_output.py ./outputs --no-directional-warnings
-=======
-    python visualize_slam_output.py ./outputs --color_pointcloud_by_classIds --show_segmentation_masks_separately
->>>>>>> 3c0e0bd4
     
 Note: 
 - View cone settings will be automatically configured from pipeline metadata if available.
 - Point cloud subsampling uses percentage-based reduction to maintain consistent density across steps.
 - The final temporal step always shows 100% of points, earlier steps show the specified percentage.
 - Use --no-subsampling to disable subsampling (may cause memory issues with large temporal datasets).
-<<<<<<< HEAD
+- Segmentation masks are now temporal and only show for the current frame when playing back the trajectory.
+- Use --show_segmentation_masks_separately to view each segmentation class as a separate entity in the scene tree.
 - Video synchronization uses step-based mapping: trajectory steps are evenly distributed across video frames.
 - Video will be automatically loaded from pipeline configuration if available.
 - Warning system provides proximity alerts with color-coded visualization and directional guidance.
 - Warning levels: Normal (>0.6m, green), Caution (0.4-0.6m, yellow), Strong (0.2-0.4m, orange), Critical (<0.2m, red).
 
-=======
-- Segmentation masks are now temporal and only show for the current frame when playing back the trajectory.
-- Use --show_segmentation_masks_separately to view each segmentation class as a separate entity in the scene tree.
->>>>>>> 3c0e0bd4
         """
     )
     
@@ -1794,7 +1788,7 @@
         'voxel_size': args.voxel_size,
         'enable_subsampling': not args.no_subsampling,
         "color_pointcloud_by_classIds": args.color_pointcloud_by_classIds,
-<<<<<<< HEAD
+        "show_segmentation_masks_separately": args.show_segmentation_masks_separately,
         'video_sync_tolerance': args.video_sync_tolerance,
         # Warning system configuration
         'enable_warnings': not args.no_warnings,
@@ -1802,9 +1796,6 @@
         'warning_distance_critical': args.warning_distance_critical,
         'warning_distance_strong': args.warning_distance_strong,
         'warning_distance_caution': args.warning_distance_caution
-=======
-        "show_segmentation_masks_separately": args.show_segmentation_masks_separately
->>>>>>> 3c0e0bd4
     }
     
     try:

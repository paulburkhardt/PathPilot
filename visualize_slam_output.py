#!/usr/bin/env python3
"""
SLAM Pipeline Output Visualizer

A standalone script to visualize SLAM pipeline outputs in rerun-sdk.
Loads and displays point clouds, camera trajectories, floor detection,
and closest point analysis with configurable visualization options.

Usage:
    python visualize_slam_output.py /path/to/slam_analysis_output_dir [options]
"""

import argparse
import json
import sys
import numpy as np
import pandas as pd
import rerun as rr
from pathlib import Path
from typing import Dict, Any, Optional, Tuple, List
import re
from plyfile import PlyData, PlyElement


class SLAMOutputVisualizer:
    """
    Visualizer for SLAM pipeline output data using rerun-sdk.
    """
    
    def __init__(self, output_dir: str, config: Dict[str, Any]):
        """
        Initialize the visualizer with output directory and configuration.
        
        Args:
            output_dir: Path to SLAM analysis output directory
            config: Configuration dictionary with visualization options
        """
        self.output_dir = Path(output_dir)
        self.config = config
        self.data = {}
        
        # Warning system state tracking
        self.warning_state = {
            'previous_distance': None,
            'previous_warning_level': 'normal',
            'frame_count': 0
        }
        
        # Validate output directory
        if not self.output_dir.exists():
            raise ValueError(f"Output directory does not exist: {output_dir}")
    
    def load_data(self) -> None:
        """Load all available SLAM output data files."""
        print("Loading SLAM output data...")
        
        # Load metadata first to get file paths
        self._load_metadata()
        
        # Load each data type if enabled and available
        if self.config['show_point_cloud']:
            self._load_point_cloud()
        
        if self.config['show_trajectory']:
            self._load_trajectory()
        
        if self.config['show_floor']:
            self._load_floor_data()
        
        if self.config['show_closest_points']:
            self._load_closest_points()
        
        if self.config['show_object_mapping']:
            self._load_object_mapping()
    
        if self.config['show_video']:
            self._load_video_data()
            
        if self.config['show_yolo_detections']:
            self._load_yolo_detections()
    
    def _load_metadata(self) -> None:
        """Load metadata.json if available."""
        metadata_path = self.output_dir / "metadata.json"
        if metadata_path.exists():
            with open(metadata_path, 'r') as f:
                self.data['metadata'] = json.load(f)
            print(f"Loaded metadata from {metadata_path}")
            
            # Update visualization config based on pipeline configuration
            self._update_config_from_metadata()
        else:
            print("No metadata.json found, will search for standard file names")
            self.data['metadata'] = {}
    
    def _update_config_from_metadata(self) -> None:
        """Update visualization configuration based on pipeline metadata."""
        if 'pipeline_configuration' not in self.data['metadata']:
            return
        
        pipeline_config = self.data['metadata']['pipeline_configuration']
        
        # Look for IncrementalClosestPointFinderComponent configuration
        if 'pipeline' in pipeline_config and 'components' in pipeline_config['pipeline']:
            for component in pipeline_config['pipeline']['components']:
                if component.get('type') == 'IncrementalClosestPointFinderComponent':
                    component_config = component.get('config', {})
                    
                    # Override view cone settings from pipeline config
                    use_view_cone = component_config.get('use_view_cone', False)
                    cone_angle = component_config.get('cone_angle_deg', 90.0)
                    
                    # Update visualization config
                    # If view cones were enabled in pipeline but user didn't explicitly disable them
                    if use_view_cone and not hasattr(self, '_user_disabled_view_cones'):
                        self.config['show_view_cones'] = True
                    elif not use_view_cone:
                        self.config['show_view_cones'] = False
                    
                    self.config['view_cone_angle'] = cone_angle
                    
                    print(f"Updated view cone settings from pipeline config: enabled={self.config['show_view_cones']}, angle={cone_angle}°")
                    break
    
    def _load_point_cloud(self) -> None:
        """Load point cloud(s) from PLY file(s), including intermediate step point clouds."""
        # First, try to load intermediate point clouds
        intermediate_point_clouds = self._load_intermediate_point_clouds()
        
        if intermediate_point_clouds:
            # Use intermediate point clouds for temporal visualization
            self.data['point_cloud'] = intermediate_point_clouds
            print(f"Loaded {len(intermediate_point_clouds['steps'])} intermediate point clouds")
            return
        
        # Fallback to loading single final point cloud
        # Try to get path from metadata, otherwise use standard name
        if 'file_paths' in self.data['metadata']:
            pc_file = Path(self.data['metadata']['file_paths'].get('point_cloud_path', ''))
            if not pc_file.is_absolute():
                pc_file = self.output_dir / pc_file.name
        else:
            # Try multiple possible filenames
            possible_names = [
                "slam_analysis_pointcloud.ply",
                "incremental_analysis_detailed_pointcloud.ply"
            ]
            pc_file = None
            for name in possible_names:
                candidate = self.output_dir / name
                if candidate.exists():
                    pc_file = candidate
                    break
            if pc_file is None:
                pc_file = self.output_dir / possible_names[0]  # Default fallback
        
        if pc_file.exists():
            try:
                # Try to use open3d if available, otherwise basic PLY parsing
                try:
                    #import open3d as o3d
                    #pcd = o3d.io.read_point_cloud(str(pc_file))
                    #self.data['point_cloud'] = {
                    #    'points': np.asarray(pcd.points),
                    #    'colors': np.asarray(pcd.colors) if pcd.has_colors() else None,
                    #    'is_temporal': False  # Mark as static point cloud
                    #}
                    plydata = PlyData.read(str(pc_file))
                
                    assert len(plydata.elements) == 1, "Expected exactly 1 element in the plydata. Don't know whats wrong."

                    point_cloud_data = {
                        "points": np.stack([
                            np.asarray(plydata.elements[0]["x"]),
                            np.asarray(plydata.elements[0]["y"]),
                            np.asarray(plydata.elements[0]["z"])]
                            ,1),
                        "colors": np.stack([
                            np.asarray(plydata.elements[0]["red"]),
                            np.asarray(plydata.elements[0]["green"]),
                            np.asarray(plydata.elements[0]["blue"])]
                            ,1),
                        "classIds": np.asarray(plydata.elements[0]["segmentation"]),
                        "is_temporal": False
                    }
                    self.data['point_cloud'] = point_cloud_data

                except ImportError:
                    print("Open3D not available, using basic PLY parsing")
                    point_cloud_data = self._parse_ply_file(pc_file)
                    point_cloud_data['is_temporal'] = False
                    self.data['point_cloud'] = point_cloud_data
                
                print(f"Loaded point cloud with {len(self.data['point_cloud']['points'])} points from {pc_file}")
            except Exception as e:
                print(f"Failed to load point cloud from {pc_file}: {e}")
        else:
            print(f"Point cloud file not found: {pc_file}")
    
    def _load_intermediate_point_clouds(self) -> Optional[Dict[str, Any]]:
        """Load intermediate point clouds from step directories."""
        intermediate_dir = self.output_dir / "intermediate"
        if not intermediate_dir.exists():
            return None
        
        print("Searching for intermediate point clouds...")
        
        # Find all step directories
        step_dirs = []
        for item in intermediate_dir.iterdir():
            if item.is_dir() and item.name.startswith("step_"):
                try:
                    step_num = int(item.name.replace("step_", ""))
                    pointcloud_file = item / "pointcloud.ply"
                    if pointcloud_file.exists():
                        step_dirs.append((step_num, pointcloud_file))
                except ValueError:
                    continue
        
        if not step_dirs:
            print("No intermediate point clouds found")
            return None
        
        # Sort by step number
        step_dirs.sort(key=lambda x: x[0])
        
        print(f"Found {len(step_dirs)} intermediate point clouds")
        
        # Load all point clouds
        point_clouds = {}
        steps = []
        
        for step_num, pointcloud_file in step_dirs:
            try:
                # Read the PLY file and extract points, colors, confidence, and segmentation if present
                plydata = PlyData.read(str(pointcloud_file))
                
                assert len(plydata.elements) == 1, "Expected exactly 1 element in the plydata. Don't know whats wrong."

                point_cloud_data = {
                    "points": np.stack([
                        np.asarray(plydata.elements[0]["x"]),
                        np.asarray(plydata.elements[0]["y"]),
                        np.asarray(plydata.elements[0]["z"])]
                        ,1),
                    "colors": np.stack([
                        np.asarray(plydata.elements[0]["red"]),
                        np.asarray(plydata.elements[0]["green"]),
                        np.asarray(plydata.elements[0]["blue"])]
                        ,1),
                    "classIds": np.asarray(plydata.elements[0]["segmentation"])
                }

                
                #try:
                #    import open3d as o3d
                #    pcd = o3d.io.read_point_cloud(str(pointcloud_file))
                #    point_cloud_data = {
                #        'points': np.asarray(pcd.points),
                #        'colors': np.asarray(pcd.colors) if pcd.has_colors() else None
#
                #    }
                #except ImportError:
                #    point_cloud_data = self._parse_ply_file(pointcloud_file)
                
                point_clouds[step_num] = point_cloud_data
                steps.append(step_num)
                
                print(f"  Step {step_num:06d}: {len(point_cloud_data['points'])} points")
                
            except Exception as e:
                print(f"  Failed to load step {step_num:06d}: {e}")
                continue
        
        if not point_clouds:
            return None
        
        return {
            'point_clouds': point_clouds,
            'steps': sorted(steps),
            'is_temporal': True
        }
    
    def _parse_ply_file(self, ply_file: Path) -> Dict[str, np.ndarray]:
        """Basic PLY file parser for when Open3D is not available."""
        points = []
        colors = []
        classIds = []
        has_classIds = False
        has_colors = False
        
        with open(ply_file, 'r') as f:
            lines = f.readlines()
        
        # Parse header
        vertex_count = 0
        data_start = 0
        properties = []
        
        for i, line in enumerate(lines):
            if line.startswith('element vertex'):
                vertex_count = int(line.split()[-1])
            elif line.startswith('property'):
                properties.append(line.strip())
                if 'red' in line or 'green' in line or 'blue' in line:
                    has_colors = True
                if "segmentation" in line:
                    has_classIds= True
            elif line.startswith('end_header'):
                data_start = i + 1
                break
        
        # Parse vertex data
        for line in lines[data_start:data_start + vertex_count]:
            values = line.strip().split()
            if len(values) >= 3:
                # Extract x, y, z
                points.append([float(values[0]), float(values[1]), float(values[2])])
                
                # Extract colors if available (assuming RGB are after xyz)
                if has_colors and len(values) >= 6:
                    colors.append([int(values[3]), int(values[4]), int(values[5])])
        
                # Extract class Ids if available
                if has_classIds and len(values)>=7:
                    classIds.append(int(values[6]))

        return {
            'points': np.array(points),
            'colors': np.array(colors) if colors else None,
            "classIds": np.array(classIds) if classIds else None,
        }
    
    def _load_trajectory(self) -> None:
        """Load camera trajectory from text file."""
        # Try to get path from metadata, otherwise use standard name
        if 'file_paths' in self.data['metadata']:
            traj_file = Path(self.data['metadata']['file_paths'].get('trajectory_path', ''))
            if not traj_file.is_absolute():
                traj_file = self.output_dir / traj_file.name
        else:
            # Try multiple possible filenames
            possible_names = [
                "slam_analysis_trajectory.txt",
                "incremental_analysis_detailed_trajectory.txt"
            ]
            traj_file = None
            for name in possible_names:
                candidate = self.output_dir / name
                if candidate.exists():
                    traj_file = candidate
                    break
            if traj_file is None:
                traj_file = self.output_dir / possible_names[0]  # Default fallback
        
        if traj_file.exists():
            try:
                trajectory_data = np.loadtxt(traj_file)
                self.data['trajectory'] = {
                    'timestamps': trajectory_data[:, 0],
                    'positions': trajectory_data[:, 1:4],
                    'quaternions': trajectory_data[:, 4:8]  # [qx, qy, qz, qw]
                }
                print(f"Loaded trajectory with {len(self.data['trajectory']['positions'])} poses from {traj_file}")
            except Exception as e:
                print(f"Failed to load trajectory from {traj_file}: {e}")
        else:
            print(f"Trajectory file not found: {traj_file}")
    
    def _load_floor_data(self) -> None:
        """Load floor detection data."""
        # Try JSON first, then CSV with multiple possible filenames
        floor_files = [
            self.output_dir / "slam_analysis_floor_data.json",
            self.output_dir / "slam_analysis_floor_data.csv",
            self.output_dir / "incremental_analysis_detailed_floor_data.json",
            self.output_dir / "incremental_analysis_detailed_floor_data.csv"
        ]
        
        for floor_file in floor_files:
            if floor_file.exists():
                try:
                    if floor_file.suffix == '.json':
                        with open(floor_file, 'r') as f:
                            floor_data = json.load(f)
                        self.data['floor'] = {
                            'normal': np.array(floor_data['floor_normal']),
                            'offset': floor_data['floor_offset'],
                            'detection_step': floor_data.get('detection_step'),
                            'timestamp': floor_data.get('timestamp')
                        }
                    else:  # CSV
                        # Basic CSV parsing
                        with open(floor_file, 'r') as f:
                            lines = f.readlines()
                        if len(lines) > 1:  # Header + data
                            data_line = lines[1].strip().split(',')
                            self.data['floor'] = {
                                'normal': np.array([float(data_line[0]), float(data_line[1]), float(data_line[2])]),
                                'offset': float(data_line[3]),
                                'detection_step': int(data_line[4]) if len(data_line) > 4 else None,
                                'timestamp': float(data_line[5]) if len(data_line) > 5 else None
                            }
                    print(f"Loaded floor data from {floor_file}")
                    break
                except Exception as e:
                    print(f"Failed to load floor data from {floor_file}: {e}")
        else:
            print("No floor data file found")
    
    def _load_closest_points(self) -> None:
        """Load closest points analysis data."""
        # Try JSON first, then CSV with multiple possible filenames
        closest_files = [
            self.output_dir / "slam_analysis_closest_points.json",
            self.output_dir / "slam_analysis_closest_points.csv",
            self.output_dir / "incremental_analysis_detailed_closest_points.json",
            self.output_dir / "incremental_analysis_detailed_closest_points.csv"
        ]
        
        for closest_file in closest_files:
            if closest_file.exists():
                try:
                    if closest_file.suffix == '.json':
                        with open(closest_file, 'r') as f:
                            closest_data = json.load(f)
                        self.data['closest_points'] = {
                            'points_3d': np.array(closest_data['n_closest_points_3d']),
                            'indices': np.array(closest_data['n_closest_points_indices']),
                            'distances': np.array(closest_data['n_closest_points_distances']),
                            'summary': closest_data.get('analysis_summary', {})
                        }
                    else:  # CSV
                        # Basic CSV parsing for closest points
                        with open(closest_file, 'r') as f:
                            lines = f.readlines()
                        
                        if len(lines) > 1:
                            # Group by step and filter for point_idx = 0 (first closest point)
                            step_data = {}
                            for line in lines[1:]:  # Skip header
                                parts = line.strip().split(',')
                                if len(parts) >= 7:
                                    step = int(parts[0])
                                    point_idx = int(parts[1])
                                    
                                    # Only take the first closest point (point_idx = 0)
                                    if point_idx == 0:
                                        step_data[step] = {
                                            'point': [float(parts[2]), float(parts[3]), float(parts[4])],
                                            'distance': float(parts[6])
                                        }
                            
                            # Convert to arrays - each step has one closest point
                            points_3d = []
                            distances = []
                            steps = []
                            for step in sorted(step_data.keys()):
                                points_3d.append([step_data[step]['point']])  # Wrap in list for consistency
                                distances.append([step_data[step]['distance']])  # Wrap in list for consistency
                                steps.append(step)  # Store the step index
                            
                            self.data['closest_points'] = {
                                'points_3d': np.array(points_3d, dtype=object),
                                'distances': np.array(distances, dtype=object),
                                'steps': np.array(steps),  # Store step indices for mapping
                                'summary': {}
                            }
                    print(f"Loaded closest points data from {closest_file}")
                    break
                except Exception as e:
                    print(f"Failed to load closest points data from {closest_file}: {e}")
        else:
            print("No closest points data file found")
    
<<<<<<< HEAD
    def _load_object_mapping(self) -> None:
        """Load object mapping data from JSON or CSV file."""
        # Try to get path from metadata, otherwise use standard name
        if 'file_paths' in self.data['metadata']:
            obj_map_file = Path(self.data['metadata']['file_paths'].get('object_mapping_path', ''))
            if not obj_map_file.is_absolute():
                obj_map_file = self.output_dir / obj_map_file.name
        else:
            # Try multiple possible filenames
            possible_names = [
                "slam_analysis_object_mapping.json",
                "slam_analysis_object_mapping.csv",
                "slam_analysis_rerun_data.json",
                "incremental_analysis_detailed_object_mapping.json",
                "incremental_analysis_detailed_object_mapping.csv"
            ]
            obj_map_file = None
            for name in possible_names:
                candidate = self.output_dir / name
                if candidate.exists():
                    obj_map_file = candidate
                    break
            if obj_map_file is None:
                print("No object mapping file found")
                return
        
        if obj_map_file.exists():
            try:
                if obj_map_file.suffix == '.json':
                    # Load JSON format
                    with open(obj_map_file, 'r') as f:
                        obj_map_data = json.load(f)
                    
                    # Handle different data formats
                    if 'object_mapping' in obj_map_data:
                        # Standard object mapping format
                        self.data['object_mapping'] = obj_map_data['object_mapping']
                        print(f"Loaded object mapping with {len(obj_map_data['object_mapping'])} objects from {obj_map_file}")
                    elif 'objects' in obj_map_data:
                        # Rerun-compatible format
                        self.data['object_mapping'] = obj_map_data['objects']
                        print(f"Loaded object mapping with {len(obj_map_data['objects'])} objects from {obj_map_file}")
                    else:
                        print(f"Unknown object mapping format in {obj_map_file}")
                        
                elif obj_map_file.suffix == '.csv':
                    # Load CSV format
                    import csv
                    objects = {}
                    
                    with open(obj_map_file, 'r', newline='') as f:
                        reader = csv.DictReader(f)
                        for row in reader:
                            obj_id = int(row['object_id'])
                            
                            # Parse mask IDs
                            mask_ids_str = row.get('mask_ids', '')
                            mask_ids = [int(x.strip()) for x in mask_ids_str.split(',') if x.strip()] if mask_ids_str else []
                            
                            # Parse centroid
                            centroid = [
                                float(row['centroid_x']),
                                float(row['centroid_y']),
                                float(row['centroid_z'])
                            ]
                            
                            # Parse AABB
                            aabb = [
                                float(row['aabb_min_x']), float(row['aabb_max_x']),
                                float(row['aabb_min_y']), float(row['aabb_max_y']),
                                float(row['aabb_min_z']), float(row['aabb_max_z'])
                            ]
                            
                            # Parse cum_sum
                            cum_sum = [
                                float(row['cum_sum_x']),
                                float(row['cum_sum_y']),
                                float(row['cum_sum_z'])
                            ]
                            
                            # Parse points_file if present
                            points_file = row.get('points_file', None)
                            if points_file is not None and points_file.strip() == '':
                                points_file = None
                            
                            objects[str(obj_id)] = {
                                'id': obj_id,
                                'mask_ids': mask_ids,
                                'centroid': centroid,
                                'aabb': aabb,
                                'cum_sum': cum_sum,
                                'cum_len': int(row['cum_len']),
                                'description': row.get('description', f'Object {obj_id}'),
                                'points_file': points_file
                            }
                    
                    self.data['object_mapping'] = objects
                    print(f"Loaded object mapping with {len(objects)} objects from {obj_map_file}")
                    
            except Exception as e:
                print(f"Failed to load object mapping from {obj_map_file}: {e}")
        else:
            print(f"Object mapping file not found: {obj_map_file}")
=======
    def _load_video_data(self) -> None:
        """Load video data from pipeline configuration."""
        # Extract video path from pipeline configuration
        video_path = self._get_video_path_from_config()
        
        if not video_path:
            print("No video path found in pipeline configuration")
            return
        
        # Make path relative to the script's location if it's not absolute
        if not Path(video_path).is_absolute():
            # Try relative to current working directory first
            video_file = Path(video_path)
            if not video_file.exists():
                # Try relative to the output directory
                video_file = self.output_dir.parent / video_path
                if not video_file.exists():
                    # Try relative to the script's directory
                    script_dir = Path(__file__).parent
                    video_file = script_dir / video_path
        else:
            video_file = Path(video_path)
        
        # Check for rerun-compatible version first (converted by separate script)
        compatible_video_file = video_file.parent / f"{video_file.stem}_rerun_compatible.mp4"
        
        if compatible_video_file.exists():
            print(f"Found rerun-compatible video: {compatible_video_file}")
            video_file = compatible_video_file
        elif video_file.exists():
            print(f"Using original video: {video_file}")
            print("  Note: If video doesn't play, run: python convert_videos_for_rerun.py Data/Videos/")
        else:
            print(f"Warning: Video file not found: {video_file}")
            if not compatible_video_file.exists():
                print(f"  Also checked for: {compatible_video_file}")
            return
        
        try:
            # Store video information for later use in visualization
            self.data['video'] = {
                'path': str(video_file),
                'video_path_config': video_path  # Store original config path for reference
            }
            print(f"Video ready for visualization: {video_file}")
        except Exception as e:
            print(f"Failed to load video data: {e}")

    def _get_video_path_from_config(self) -> Optional[str]:
        """Extract video path from pipeline configuration."""
        if 'pipeline_configuration' not in self.data['metadata']:
            return None
        
        pipeline_config = self.data['metadata']['pipeline_configuration']
        
        # Look for MAST3RSLAMVideoDataset component configuration
        if 'pipeline' in pipeline_config and 'components' in pipeline_config['pipeline']:
            for component in pipeline_config['pipeline']['components']:
                if component.get('type') == 'MAST3RSLAMVideoDataset':
                    component_config = component.get('config', {})
                    return component_config.get('video_path')
        
        return None
    
    def _load_yolo_detections(self) -> None:
        """Load YOLO detection data from CSV file."""
        # Look for YOLO detections CSV file
        yolo_files = [
            self.output_dir / "incremental_analysis_detailed_yolo_detections.csv",
            self.output_dir / "slam_analysis_yolo_detections.csv",
            self.output_dir / "yolo_detections.csv"
        ]
        
        for yolo_file in yolo_files:
            if yolo_file.exists():
                try:
                    print(f"Loading YOLO detections from {yolo_file}")
                    df = pd.read_csv(yolo_file)
                    
                    # Validate required columns
                    required_columns = ['step_nr', 'timestamp', 'class_name', 'bbox_x1', 'bbox_y1', 'bbox_x2', 'bbox_y2', 'confidence', 'class_id']
                    missing_columns = [col for col in required_columns if col not in df.columns]
                    if missing_columns:
                        print(f"Warning: Missing columns in YOLO CSV: {missing_columns}")
                        continue
                    
                    # Filter out rows with missing detection data (empty bounding boxes)
                    df = df.dropna(subset=['class_name', 'bbox_x1', 'bbox_y1', 'bbox_x2', 'bbox_y2'])
                    
                    # Group detections by step number for easier lookup
                    detections_by_step = {}
                    for _, row in df.iterrows():
                        step_nr = int(row['step_nr'])
                        if step_nr not in detections_by_step:
                            detections_by_step[step_nr] = []
                        
                        # Convert bounding box from [x1, y1, x2, y2] to [x, y, width, height] for Rerun
                        x1, y1, x2, y2 = row['bbox_x1'], row['bbox_y1'], row['bbox_x2'], row['bbox_y2']
                        width = x2 - x1
                        height = y2 - y1
                        
                        detection = {
                            'class_name': row['class_name'],
                            'bbox': [x1, y1, width, height],  # Rerun format: [x, y, width, height]
                            'confidence': row['confidence'],
                            'class_id': int(row['class_id']),
                            'detection_id': row.get('detection_id', 0)
                        }
                        detections_by_step[step_nr].append(detection)
                    
                    self.data['yolo_detections'] = {
                        'detections_by_step': detections_by_step,
                        'total_detections': len(df)
                    }
                    
                    print(f"Loaded {len(df)} YOLO detections across {len(detections_by_step)} steps")
                    return
                    
                except Exception as e:
                    print(f"Failed to load YOLO detections from {yolo_file}: {e}")
                    continue
        
        print("No YOLO detections file found")
>>>>>>> 2f5867c2
    
    def visualize(self) -> None:
        """Visualize all loaded data in rerun."""
        print("Starting visualization in rerun...")
        
        # Initialize rerun with app ID
        rr.init("slam_output_viewer", spawn=False)
        
        # Connect to existing rerun web session
        try:
            # Try to connect to a running rerun viewer
            rr.connect("127.0.0.1:9876")  # Default rerun port
            print("Connected to rerun web session")
        except Exception as e:
            # If connection fails, try to spawn a new viewer
            try:
                rr.spawn()
                print("Spawned new rerun viewer")
            except Exception as e2:
                print(f"Failed to connect to rerun: {e}")
                print(f"Failed to spawn rerun viewer: {e2}")
                print("Please start rerun viewer manually with: rerun")
                return
        
        # Visualize video first (static)
        if self.config['show_video'] and 'video' in self.data:
            self._visualize_video()
        
        # Visualize static data first
        if self.config['show_point_cloud'] and 'point_cloud' in self.data:
            self._visualize_point_cloud()
        
        if self.config['show_floor'] and 'floor' in self.data:
            self._visualize_floor_plane()
        
        if self.config['show_object_mapping'] and 'object_mapping' in self.data:
            self._visualize_object_mapping()
        
        # Visualize temporal data
        if self.config['show_trajectory'] and 'trajectory' in self.data:
            self._visualize_trajectory()
        
        print("Visualization complete!")
    
    def _visualize_point_cloud(self) -> None:
        """Visualize the point cloud(s)."""
        point_cloud_data = self.data['point_cloud']
        
        # Check if we have temporal point clouds
        if point_cloud_data.get('is_temporal', False):
            print("Temporal point clouds will be visualized during trajectory playback")
            # Temporal point clouds will be handled in _log_temporal_poses
            return
        
        # Handle static point cloud
        points = point_cloud_data['points']
        colors = point_cloud_data['colors']
        classIds = point_cloud_data["classIds"]
        
        print(f"Visualizing static point cloud with {len(points)} points...")
        
        # Log basic point cloud
        # Optionally color point cloud by classId
        color_by_class = self.config.get("color_pointcloud_by_classIds", False)
        has_colors = colors is not None and len(colors) > 0
        has_classIds = classIds is not None and len(classIds) > 0

        classIds = classIds.astype(int) if classIds is not None else None

        if color_by_class and has_classIds:
            rr.log(
            "world/pointcloud",
            rr.Points3D(points, class_ids=classIds),
            static=True
            )
        elif has_colors:
            # Convert colors from [0,1] to [0,255] if needed
            if colors.max() <= 1.0:
                colors = (colors * 255).astype(np.uint8)
            if has_classIds:
                rr.log(
                    "world/pointcloud",
                    rr.Points3D(points, colors=colors, class_ids=classIds),
                    static=True
                )
            else:
                rr.log(
                    "world/pointcloud",
                    rr.Points3D(points, colors=colors),
                    static=True
                )
        else:
            default_color = [128, 128, 128]
            if has_classIds:
                rr.log(
                    "world/pointcloud",
                    rr.Points3D(points, colors=default_color, class_ids=classIds),
                    static=True
                )
            else:
                rr.log(
                    "world/pointcloud",
                    rr.Points3D(points, colors=default_color),
                    static=True
                )

        # Highlight floor points if floor data is available
        if self.config['highlight_floor_points'] and 'floor' in self.data:
            self._highlight_floor_points(points, colors)
            
        # Show segmentation masks separately if requested
        if self.config.get('show_segmentation_masks_separately', False) and has_classIds:
            self._log_segmentation_masks_separately_static(points, colors, classIds)
    
    def _highlight_floor_points(self, points: np.ndarray, colors: Optional[np.ndarray]) -> None:
        """Highlight floor points in the point cloud."""
        floor_normal = self.data['floor']['normal']
        floor_offset = self.data['floor']['offset']
        floor_threshold = self.config['floor_threshold']
        
        # Calculate distance of each point to the floor plane
        distances_to_floor = np.abs(np.dot(points, floor_normal) - floor_offset)
        floor_mask = distances_to_floor < floor_threshold
        
        # Create modified colors highlighting floor points
        if colors is not None:
            modified_colors = colors.copy()
        else:
            modified_colors = np.full((len(points), 3), [128, 128, 128], dtype=np.uint8)
        
        # Color floor points in bright green
        modified_colors[floor_mask] = [0, 255, 0]  # Bright green for floor
        
        # Log the point cloud with floor highlighting
        rr.log("world/pointcloud_with_floor", rr.Points3D(points, colors=modified_colors), static=True)
        
        # Also log just the floor points separately
        floor_points = points[floor_mask]
        if len(floor_points) > 0:
            rr.log("world/floor_points", rr.Points3D(
                floor_points, 
                colors=[0, 255, 0],  # Bright green
                radii=[0.01]
            ), static=True)
            
        print(f"Highlighted {np.sum(floor_mask)} floor points out of {len(points)} total points")
    
    def _log_segmentation_masks_separately_static(self, points: np.ndarray, colors: Optional[np.ndarray], classIds: np.ndarray) -> None:
        """Log segmentation masks as separate static entities for each class."""
        unique_class_ids = np.unique(classIds)
        
        # Define a color map for different classes
        class_colors = [
            [255, 0, 0],    # Red
            [0, 255, 0],    # Green  
            [0, 0, 255],    # Blue
            [255, 255, 0],  # Yellow
            [255, 0, 255],  # Magenta
            [0, 255, 255],  # Cyan
            [255, 128, 0],  # Orange
            [128, 0, 255],  # Purple
            [255, 192, 203], # Pink
            [128, 128, 128], # Gray
            [139, 69, 19],   # Brown
            [0, 128, 0],     # Dark Green
        ]
        
        for i, class_id in enumerate(unique_class_ids):
            if class_id == 0:  # Skip background class
                continue
                
            # Get points belonging to this class
            class_mask = classIds == class_id
            class_points = points[class_mask]
            
            if len(class_points) == 0:
                continue
                
            # Use original colors if available, otherwise use class-specific color
            if colors is not None:
                class_point_colors = colors[class_mask]
            else:
                class_color = class_colors[i % len(class_colors)]
                class_point_colors = [class_color] * len(class_points)
            
            # Log this class as a separate static entity
            rr.log(f"world/segmentation/class_{class_id:03d}", rr.Points3D(
                class_points,
                colors=class_point_colors,
                radii=[0.008]  # Slightly smaller radius for individual classes
            ), static=True)
            
        print(f"Logged {len(unique_class_ids)} segmentation classes separately")
    
    def _visualize_floor_plane(self) -> None:
        """Visualize the floor plane as a grid."""
        floor_normal = self.data['floor']['normal']
        floor_offset = self.data['floor']['offset']
        grid_size = self.config['grid_size']
        
        print("Visualizing floor plane...")
        
        # Calculate floor center (use point cloud center if available)
        if 'point_cloud' in self.data:
            point_cloud_data = self.data['point_cloud']
            if point_cloud_data.get('is_temporal', False):
                # For temporal point clouds, use the last step for floor center calculation
                if point_cloud_data['steps']:
                    last_step = max(point_cloud_data['steps'])
                    if last_step in point_cloud_data['point_clouds']:
                        floor_center = np.mean(point_cloud_data['point_clouds'][last_step]['points'], axis=0)
                    else:
                        floor_center = np.array([0.0, 0.0, 0.0])
                else:
                    floor_center = np.array([0.0, 0.0, 0.0])
            else:
                # Static point cloud
                floor_center = np.mean(point_cloud_data['points'], axis=0)
        else:
            floor_center = np.array([0.0, 0.0, 0.0])
        
        # Project center onto floor plane
        floor_center_on_plane = floor_center - np.dot(floor_center - floor_offset * floor_normal, floor_normal) * floor_normal
        
        # Find two orthogonal vectors in the floor plane
        if abs(floor_normal[0]) < 0.9:
            u = np.cross(floor_normal, [1, 0, 0])
        else:
            u = np.cross(floor_normal, [0, 1, 0])
        
        u = u / np.linalg.norm(u)
        v = np.cross(floor_normal, u)
        v = v / np.linalg.norm(v)
        
        # Create a grid to visualize the floor plane
        grid_lines = []
        
        # Create horizontal lines
        for i in range(-5, 6):
            line_start = floor_center_on_plane + (i * grid_size/5) * u + (-grid_size) * v
            line_end = floor_center_on_plane + (i * grid_size/5) * u + (grid_size) * v
            grid_lines.append(np.array([line_start, line_end]))
        
        # Create vertical lines  
        for j in range(-5, 6):
            line_start = floor_center_on_plane + (-grid_size) * u + (j * grid_size/5) * v
            line_end = floor_center_on_plane + (grid_size) * u + (j * grid_size/5) * v
            grid_lines.append(np.array([line_start, line_end]))
        
        if len(grid_lines) > 0:
            rr.log("world/floor_grid", rr.LineStrips3D(
                strips=grid_lines,
                colors=[255, 255, 0],  # Yellow for floor grid
                radii=[0.002]
            ), static=True)
            
        print(f"Added floor grid visualization with {len(grid_lines)} lines")
    
    def _visualize_trajectory(self) -> None:
        """Visualize camera trajectory with temporal data."""
        positions = self.data['trajectory']['positions']
        quaternions = self.data['trajectory']['quaternions']
        timestamps = self.data['trajectory']['timestamps']
        
        print(f"Visualizing trajectory with {len(positions)} poses...")
        
        # Log static trajectory path
        if self.config['show_trajectory_path']:
            rr.log("world/camera_trajectory", rr.LineStrips3D(
                strips=[positions],
                colors=[255, 100, 100],  # Light red for trajectory
                radii=[0.01]
            ), static=True)
        
        # Prepare closest points data if available
        closest_points_data = None
        if 'closest_points' in self.data and self.config['show_closest_points']:
            closest_points_data = self._prepare_closest_points_data(len(positions))
        
        # Log temporal poses
        self._log_temporal_poses(positions, quaternions, timestamps, closest_points_data)
        
    
    def _prepare_closest_points_data(self, num_poses: int) -> Dict[str, np.ndarray]:
        """Prepare closest points data for visualization."""
        closest_data = self.data['closest_points']
        
        # Handle different data formats
        if 'points_3d' in closest_data:
            points_3d = closest_data['points_3d']
            distances = closest_data['distances']
            steps = closest_data.get('steps', None)
            
            # If we have step information, map data to trajectory poses
            if steps is not None:
                print(f"Mapping {len(steps)} closest point entries to {num_poses} trajectory poses using step indices")
                
                # Create arrays for all poses, filled with None initially
                mapped_points = [None] * num_poses
                mapped_distances = [None] * num_poses
                
                # Map data based on step indices
                for i, step in enumerate(steps):
                    if step < num_poses and len(points_3d[i]) > 0:
                        mapped_points[step] = points_3d[i][0]  # First closest point
                        mapped_distances[step] = distances[i][0]  # First distance
                
                # Fill missing data with None or default values
                final_points = []
                final_distances = []
                
                for i in range(num_poses):
                    if mapped_points[i] is not None:
                        final_points.append(mapped_points[i])
                        final_distances.append(mapped_distances[i])
                    else:
                        # Use trajectory position as fallback for missing data
                        final_points.append(self.data['trajectory']['positions'][i])
                        final_distances.append(0.0)
                
                return {
                    'points': np.array(final_points),
                    'distances': np.array(final_distances),
                    'valid_mask': np.array([mapped_points[i] is not None for i in range(num_poses)])
                }
            
            else:
                # Fallback to old behavior if no step information
                if len(points_3d) != num_poses:
                    print(f"Warning: Closest points data length ({len(points_3d)}) doesn't match trajectory length ({num_poses})")
                    # Take the minimum length
                    min_len = min(len(points_3d), num_poses)
                    points_3d = points_3d[:min_len]
                    distances = distances[:min_len]
                
                # Extract first closest point and distance for each pose
                first_closest_points = []
                first_distances = []
                
                for i in range(len(points_3d)):
                    if len(points_3d[i]) > 0:
                        first_closest_points.append(points_3d[i][0])
                        first_distances.append(distances[i][0])
                    else:
                        # Use trajectory position as fallback
                        first_closest_points.append(self.data['trajectory']['positions'][i])
                        first_distances.append(0.0)
                
                return {
                    'points': np.array(first_closest_points),
                    'distances': np.array(first_distances)
                }
        
        return None
    
    def _log_temporal_poses(self, positions: np.ndarray, quaternions: np.ndarray, 
                           timestamps: np.ndarray, closest_points_data: Optional[Dict]) -> None:
        """Log temporal camera poses and analysis data."""
        
        # Prepare temporal point cloud data if available
        temporal_point_clouds = None
        step_to_trajectory_mapping = None
        if 'point_cloud' in self.data and self.data['point_cloud'].get('is_temporal', False):
            temporal_point_clouds = self.data['point_cloud']
            step_to_trajectory_mapping = self._map_steps_to_trajectory(
                temporal_point_clouds['steps'], len(positions)
            )
        
        # Prepare video frame data if available
        video_frame_mapping = None
        if 'video' in self.data:
            video_frame_mapping = self._map_trajectory_to_video_frames(len(positions))
        
        for i, (timestamp, position, quaternion) in enumerate(zip(timestamps, positions, quaternions)):
            # Set timeline
            rr.set_time("timestamp", timestamp=timestamp)
            rr.set_time("frame", sequence=i)
            
            # Log video frame if available
            if video_frame_mapping and i < len(video_frame_mapping):
                video_timestamp_ns = video_frame_mapping[i]
                if video_timestamp_ns is not None:
                    rr.log("video/frame", rr.VideoFrameReference(
                        timestamp=rr.datatypes.VideoTimestamp(timestamp_ns=video_timestamp_ns),
                        video_reference="video/asset"
                    ))
            
            # Log YOLO bounding boxes if available for this step
            if self.config['show_yolo_detections'] and 'yolo_detections' in self.data:
                self._log_yolo_bounding_boxes(i)
            
            # Log temporal point cloud if available for this step
            if temporal_point_clouds and step_to_trajectory_mapping:
                self._log_temporal_point_cloud(i, temporal_point_clouds, step_to_trajectory_mapping)
            
            # Log camera pose
            qx, qy, qz, qw = quaternion
            rr.log("world/camera", rr.Transform3D(
                translation=position,
                rotation=rr.datatypes.Quaternion(xyzw=[qx, qy, qz, qw])
            ))
            
            # Log camera position as a point
            rr.log("world/camera_path", rr.Points3D(
                positions=position.reshape(1, 3),
                colors=[255, 0, 0],  # Red for camera
                radii=[0.03]
            ))
            
            # Log closest point analysis if available
            if closest_points_data is not None and i < len(closest_points_data['points']):
                closest_point = closest_points_data['points'][i]
                distance = closest_points_data['distances'][i]
                
                # Check if this pose has valid closest point data
                has_valid_data = True
                if 'valid_mask' in closest_points_data:
                    has_valid_data = closest_points_data['valid_mask'][i]
                
                if has_valid_data and distance > 0:  # Only show if we have real data
                    # Update warning system state
                    self.warning_state['frame_count'] += 1
                    
                    # Calculate warning level
                    warning_level = self._calculate_warning_level(distance)
                    
                    # Calculate direction to closest point
                    direction = ""
                    if self.config['enable_directional_warnings']:
                        direction = self._calculate_direction_to_point(position, quaternion, closest_point)
                    
                    # Generate warning message
                    warning_message = self._generate_warning_message(
                        distance, direction, warning_level
                    )
                    
                    # Get warning-appropriate colors and styling
                    warning_colors = self._get_warning_colors(warning_level)
                    warning_radius = self._get_warning_radius(warning_level)
                    
                    # Log closest point with warning-appropriate styling
                    rr.log("world/closest_point", rr.Points3D(
                        positions=closest_point.reshape(1, 3),
                        colors=warning_colors,
                        radii=[warning_radius]
                    ))
                    
                    # Log distance line with warning colors
                    if self.config['show_distance_lines']:
                        line_colors = warning_colors if warning_level != 'normal' else [255, 255, 0]
                        line_width = 0.008 if warning_level in ['strong', 'critical'] else 0.005
                        rr.log("world/distance_line", rr.LineStrips3D(
                            strips=[np.array([position, closest_point])],
                            colors=line_colors,
                            radii=[line_width]
                        ))
                    
                    # Log distance plot
                    rr.log("plots/distance_to_closest", rr.Scalars(scalars=[distance]))
                    
                    # Log warning level plot
                    warning_level_numeric = {'normal': 0, 'caution': 1, 'strong': 2, 'critical': 3}
                    rr.log("plots/warning_level", rr.Scalars(scalars=[warning_level_numeric[warning_level]]))
                    
                    # Log enhanced warning message
                    rr.log("world/distance_text", rr.TextDocument(warning_message))
                    
                    # Update warning state for next frame
                    self.warning_state['previous_distance'] = distance
                    self.warning_state['previous_warning_level'] = warning_level
                else:
                    # Clear visualizations for poses without valid data
                    rr.log("world/closest_point", rr.Clear(recursive=False))
                    rr.log("world/distance_line", rr.Clear(recursive=False))
                    rr.log("world/distance_text", rr.TextDocument("No closest point data"))
            
            # Log view cone if enabled
            if self.config['show_view_cones']:
                distance_for_cone = closest_points_data['distances'][i] if closest_points_data and i < len(closest_points_data['distances']) else 1.0
                self._log_view_cone(position, quaternion, distance_for_cone)
    
    def _map_steps_to_trajectory(self, point_cloud_steps: List[int], num_trajectory_poses: int) -> Dict[int, int]:
        """Map point cloud steps to trajectory pose indices."""
        if not point_cloud_steps:
            return {}
        
        # Create mapping from trajectory index to point cloud step
        # Assume linear mapping between trajectory poses and point cloud steps
        mapping = {}
        
        if len(point_cloud_steps) == num_trajectory_poses:
            # Perfect 1:1 mapping
            for i, step in enumerate(point_cloud_steps):
                mapping[i] = step
        else:
            # Map trajectory poses to the closest available point cloud step
            max_step = max(point_cloud_steps)
            min_step = min(point_cloud_steps)
            
            for i in range(num_trajectory_poses):
                # Linear interpolation to find the corresponding step
                if num_trajectory_poses > 1:
                    progress = i / (num_trajectory_poses - 1)
                else:
                    progress = 0.0
                
                target_step = int(min_step + progress * (max_step - min_step))
                
                # Find the closest available step
                closest_step = min(point_cloud_steps, key=lambda x: abs(x - target_step))
                mapping[i] = closest_step
        
        print(f"Mapped {num_trajectory_poses} trajectory poses to {len(set(mapping.values()))} unique point cloud steps")
        return mapping
    
    def _log_temporal_point_cloud(self, trajectory_index: int, temporal_point_clouds: Dict[str, Any], 
                                 step_mapping: Dict[int, int]) -> None:
        """Log the point cloud for the current trajectory step."""
        if trajectory_index not in step_mapping:
            return
        
        step_num = step_mapping[trajectory_index]
        if step_num not in temporal_point_clouds['point_clouds']:
            return
        
        point_cloud_data = temporal_point_clouds['point_clouds'][step_num]
        points = point_cloud_data['points']
        colors = point_cloud_data.get('colors')
        classIds = point_cloud_data.get('classIds')
        
        # Apply spatial-aware subsampling to manage memory while preserving structure
        # Check if this is the final step (highest step number gets 100% of points)
        max_step = max(temporal_point_clouds['steps'])
        is_final_step = (step_num == max_step)
        points, colors, classIds = self._spatially_subsample_points(points, colors,classIds, is_final_step)
        
        # Log point cloud for this step
        color_by_class = self.config.get("color_pointcloud_by_classIds", False)
        has_colors = colors is not None and len(colors) > 0
        has_classIds = classIds is not None and len(classIds) > 0

        classIds = classIds.astype(int) if classIds is not None else None

        if color_by_class and has_classIds:
            rr.log(
            "world/pointcloud_colored_by_class",
            rr.Points3D(points, class_ids=classIds)
            )
        elif has_colors:
            # Convert colors from [0,1] to [0,255] if needed
            if colors.max() <= 1.0:
                colors = (colors * 255).astype(np.uint8)
            if has_classIds:
                rr.log(
                    "world/pointcloud",
                    rr.Points3D(points, colors=colors, class_ids=classIds)
                )
            else:
                rr.log(
                    "world/pointcloud",
                    rr.Points3D(points, colors=colors)
                )
        else:
            default_color = [128, 128, 128]
            if has_classIds:
                rr.log(
                    "world/pointcloud",
                    rr.Points3D(points, colors=default_color, class_ids=classIds)
                )
            else:
                rr.log(
                    "world/pointcloud",
                    rr.Points3D(points, colors=default_color)
                )

        # Highlight floor points if floor data is available
        if self.config['highlight_floor_points'] and 'floor' in self.data:
            self._highlight_floor_points_temporal(points, colors)
            
        # Show segmentation masks separately if requested
        if self.config.get('show_segmentation_masks_separately', False) and has_classIds:
            self._log_segmentation_masks_separately(points, colors, classIds)
    
    def _spatially_subsample_points(self, points: np.ndarray, colors: Optional[np.ndarray],classIds:Optional[np.ndarray], is_final_step: bool = False) -> Tuple[np.ndarray, Optional[np.ndarray]]:
        """
        Subsample point cloud while preserving spatial consistency and structure.
        Uses percentage-based subsampling - final step shows 100% of points.
        """
        # Check if subsampling is disabled
        if not self.config.get('enable_subsampling', True):
            return points, colors, classIds
        
        # Final step shows all points (100%)
        if is_final_step:
            print(f"Final step: showing all {len(points)} points (100%)")
            return points, colors, classIds
        
        # Get percentage to keep
        subsample_percentage = self.config.get('subsample_percentage', 0.6)
        target_points = int(len(points) * subsample_percentage)
                
        # If we already have fewer points than target, keep all
        if len(points) <= target_points:
            return points, colors, classIds
        
        print(f"Subsampling {len(points)} points to {target_points} ({subsample_percentage*100:.1f}%) while preserving spatial structure...")
        
        # Use direct percentage-based sampling for precise control
        return self._percentage_based_subsampling(points, colors,classIds, subsample_percentage)
    
    def _percentage_based_subsampling(self, points: np.ndarray, colors: Optional[np.ndarray],classIds:Optional[np.ndarray], percentage: float) -> Tuple[np.ndarray, Optional[np.ndarray]]:
        """
        Direct percentage-based subsampling using spatial grid for uniform distribution.
        Guarantees exact percentage while maintaining spatial consistency.
        """
        target_points = int(len(points) * percentage)
        
        # If requesting more points than we have, return all
        if target_points >= len(points):
            return points, colors, classIds
        
        # Method 1: Try voxel-based with fallback to random if not precise enough
        try:
            import open3d as o3d
            
            # Try voxel-based first to see if we can get close
            voxel_points, voxel_colors,voxel_classIds = self._voxel_based_subsampling(points, colors,classIds, target_points)
            
            # Check if voxel method got us close enough (within 5%)
            actual_percentage = len(voxel_points) / len(points)
            target_percentage = percentage
            
            if abs(actual_percentage - target_percentage) <= 0.05:  # Within 5%
                print(f"  Voxel method achieved {actual_percentage*100:.1f}% (target: {target_percentage*100:.1f}%)")
                return voxel_points, voxel_colors, voxel_classIds
            else:
                print(f"  Voxel method achieved {actual_percentage*100:.1f}% (target: {target_percentage*100:.1f}%), using random spatial sampling")
                
        except ImportError:
            print("  Open3D not available, using random spatial sampling")
        
        # Method 2: Random spatial sampling for exact percentage
        return self._random_spatial_subsampling(points, colors,classIds, target_points)
    
    def _random_spatial_subsampling(self, points: np.ndarray, colors: Optional[np.ndarray],classIds: Optional[np.ndarray], target_points: int) -> Tuple[np.ndarray, Optional[np.ndarray]]:
        """
        Random spatial subsampling that maintains spatial distribution while achieving exact count.
        """
        # Use spatial stratification to maintain distribution
        # Divide space into grid cells and sample proportionally from each
        
        # Calculate bounding box
        min_coords = np.min(points, axis=0)
        max_coords = np.max(points, axis=0)
        
        # Create a reasonable grid (aim for ~10-20 points per cell on average)
        avg_points_per_cell = 15
        total_cells = len(points) // avg_points_per_cell
        cells_per_dim = max(2, int(total_cells ** (1/3)))
        
        # Calculate grid dimensions
        grid_size = (max_coords - min_coords) / cells_per_dim
        
        # Assign points to grid cells
        grid_indices = np.floor((points - min_coords) / grid_size).astype(np.int32)
        grid_indices = np.clip(grid_indices, 0, cells_per_dim - 1)  # Ensure within bounds
        
        # Group points by grid cell
        cell_points = {}
        for i, cell_idx in enumerate(grid_indices):
            key = tuple(cell_idx)
            if key not in cell_points:
                cell_points[key] = []
            cell_points[key].append(i)
        
        # Calculate how many points to sample from each cell
        sampling_ratio = target_points / len(points)
        selected_indices = []
        
        for cell_indices in cell_points.values():
            cell_target = max(1, int(len(cell_indices) * sampling_ratio))
            if len(cell_indices) <= cell_target:
                selected_indices.extend(cell_indices)
            else:
                # Randomly sample from this cell
                sampled = np.random.choice(cell_indices, cell_target, replace=False)
                selected_indices.extend(sampled)
        
        # If we have too many points, randomly remove some
        if len(selected_indices) > target_points:
            selected_indices = np.random.choice(selected_indices, target_points, replace=False)
        
        # If we have too few points, randomly add some more
        elif len(selected_indices) < target_points:
            remaining_indices = list(set(range(len(points))) - set(selected_indices))
            if remaining_indices:
                additional_needed = target_points - len(selected_indices)
                additional_needed = min(additional_needed, len(remaining_indices))
                additional = np.random.choice(remaining_indices, additional_needed, replace=False)
                selected_indices.extend(additional)
        
        # Convert to numpy array and extract points
        selected_indices = np.array(selected_indices)
        filtered_points = points[selected_indices]
        filtered_colors = colors[selected_indices] if colors is not None else None
        filtered_classIds = classIds[selected_indices] if classIds is not None else None
        
        actual_percentage = len(filtered_points) / len(points)
        print(f"  Random spatial sampling: {len(points)} -> {len(filtered_points)} points ({actual_percentage*100:.1f}%)")
        
        return filtered_points, filtered_colors, filtered_classIds
    
    def _voxel_based_subsampling(self, points: np.ndarray, colors: Optional[np.ndarray],classIds: Optional[np.ndarray], max_points: int) -> Tuple[np.ndarray, Optional[np.ndarray]]:
        """Use Open3D's voxel downsampling for optimal spatial distribution."""
        import open3d as o3d
        
        # Create Open3D point cloud
        pcd = o3d.geometry.PointCloud()
        pcd.points = o3d.utility.Vector3dVector(points)
        
        if colors is not None:
            # Normalize colors to [0,1] range if needed
            if colors.max() > 1.0:
                colors_normalized = colors / 255.0
            else:
                colors_normalized = colors
            pcd.colors = o3d.utility.Vector3dVector(colors_normalized)

        if classIds is not None:
            pcd.normals = o3d.utility.Vector3dVector(
                np.tile(classIds.reshape(-1, 1), (1, 3))
            )
        
        # Calculate an intelligent initial voxel size based on point cloud characteristics
        # Get bounding box to understand the scale
        min_coords = np.min(points, axis=0)
        max_coords = np.max(points, axis=0)
        bbox_diagonal = np.linalg.norm(max_coords - min_coords)
        
        # Estimate voxel size based on desired reduction ratio
        # For N points wanting to keep M points, rough voxel count = M
        # So voxel_size ≈ bbox_diagonal / (M^(1/3))
        target_ratio = max_points / len(points)
        estimated_voxels_per_dim = int((max_points) ** (1/3))
        initial_voxel_size = bbox_diagonal / max(10, estimated_voxels_per_dim)
        
        # Ensure reasonable bounds (between 0.01m and 1.0m)
        voxel_size = max(0.01, min(1.0, initial_voxel_size))
        
        print(f"  Initial voxel calculation: bbox={bbox_diagonal:.2f}m, target_ratio={target_ratio:.2f}, initial_voxel={voxel_size:.3f}")
        
        # Iteratively adjust voxel size to get close to target point count
        for attempt in range(8):  # Increased attempts for better convergence
            pcd_downsampled = pcd.voxel_down_sample(voxel_size)
            downsampled_count = len(pcd_downsampled.points)
            
            if downsampled_count == 0:
                # Voxel size too large, make it much smaller
                voxel_size *= 0.1
                continue
                
            # Check if we're close enough (within 20% of target)
            if abs(downsampled_count - max_points) <= max_points * 0.2:
                break
            elif downsampled_count > max_points:
                # Too many points, increase voxel size
                adjustment = min(2.0, (downsampled_count / max_points) ** 0.5)
                voxel_size *= adjustment
            else:
                # Too few points, decrease voxel size
                adjustment = max(0.5, (downsampled_count / max_points) ** 0.5)
                voxel_size *= adjustment
                
            # Prevent infinite loops with extreme values
            voxel_size = max(0.001, min(10.0, voxel_size))
        
        # Extract results
        filtered_points = np.asarray(pcd_downsampled.points)
        filtered_colors = None
        filtered_classIds = None
        if colors is not None and pcd_downsampled.has_colors():
            filtered_colors = np.asarray(pcd_downsampled.colors)
            # Convert back to [0,255] if original was in that range
            if colors.max() > 1.0:
                filtered_colors = (filtered_colors * 255).astype(np.uint8)

        if classIds is not None and pcd_downsampled.has_normals():
            filtered_classIds = np.asarray(pcd_downsampled.normals)
            filtered_classIds = filtered_classIds[:,0]
        
        print(f"  Voxel filtering: {len(points)} -> {len(filtered_points)} points (voxel_size: {voxel_size:.3f})")
        return filtered_points, filtered_colors, filtered_classIds
    
    def _log_segmentation_masks_separately(self, points: np.ndarray, colors: Optional[np.ndarray], classIds: np.ndarray) -> None:
        """Log segmentation masks as separate entities for each class."""
        unique_class_ids = np.unique(classIds)
        
        # Define a color map for different classes
        class_colors = [
            [255, 0, 0],    # Red
            [0, 255, 0],    # Green  
            [0, 0, 255],    # Blue
            [255, 255, 0],  # Yellow
            [255, 0, 255],  # Magenta
            [0, 255, 255],  # Cyan
            [255, 128, 0],  # Orange
            [128, 0, 255],  # Purple
            [255, 192, 203], # Pink
            [128, 128, 128], # Gray
            [139, 69, 19],   # Brown
            [0, 128, 0],     # Dark Green
        ]
        
        for i, class_id in enumerate(unique_class_ids):
            if class_id == 0:  # Skip background class
                continue
                
            # Get points belonging to this class
            class_mask = classIds == class_id
            class_points = points[class_mask]
            
            if len(class_points) == 0:
                continue
                
            # Use original colors if available, otherwise use class-specific color
            if colors is not None:
                class_point_colors = colors[class_mask]
            else:
                class_color = class_colors[i % len(class_colors)]
                class_point_colors = [class_color] * len(class_points)
            
            # Log this class as a separate entity
            rr.log(f"world/segmentation/class_{class_id:03d}", rr.Points3D(
                class_points,
                colors=class_point_colors,
                radii=[0.008]  # Slightly smaller radius for individual classes
            ))

    def _highlight_floor_points_temporal(self, points: np.ndarray, colors: Optional[np.ndarray]) -> None:
        """Highlight floor points in the temporal point cloud."""
        if 'floor' not in self.data:
            return
            
        floor_normal = self.data['floor']['normal']
        floor_offset = self.data['floor']['offset']
        floor_threshold = self.config['floor_threshold']
        
        # Calculate distance of each point to the floor plane
        distances_to_floor = np.abs(np.dot(points, floor_normal) - floor_offset)
        floor_mask = distances_to_floor < floor_threshold
        
        # Create modified colors highlighting floor points
        if colors is not None:
            modified_colors = colors.copy()
        else:
            modified_colors = np.full((len(points), 3), [128, 128, 128], dtype=np.uint8)
        
        # Color floor points in bright green
        modified_colors[floor_mask] = [0, 255, 0]  # Bright green for floor
        
        # Log the point cloud with floor highlighting
        rr.log("world/pointcloud_with_floor", rr.Points3D(points, colors=modified_colors))
        
        # Also log just the floor points separately
        floor_points = points[floor_mask]
        if len(floor_points) > 0:
            rr.log("world/floor_points", rr.Points3D(
                floor_points, 
                colors=[0, 255, 0],  # Bright green
                radii=[0.01]
            ))
    
    def _visualize_object_mapping(self) -> None:
        """Visualize the object mapping data with bounding boxes and centroids."""
        obj_map_data = self.data['object_mapping']
        
        print(f"Visualizing object mapping with {len(obj_map_data)} objects...")
        
        # Generate colors for each object
        import colorsys
        num_objects = len(obj_map_data)
        object_colors = []
        for i in range(num_objects):
            hue = i / num_objects
            rgb = colorsys.hsv_to_rgb(hue, 0.8, 0.8)
            object_colors.append([int(c * 255) for c in rgb])
        
        # Visualize each object
        for i, (obj_id, obj_data) in enumerate(obj_map_data.items()):
            obj_id = int(obj_id)
            color = object_colors[i % len(object_colors)]
            
            # Extract object data
            centroid = np.array(obj_data.get('centroid', [0, 0, 0]))
            aabb = obj_data.get('aabb', [0, 0, 0, 0, 0, 0])
            description = obj_data.get('description', f'Object {obj_id}')
            mask_ids = obj_data.get('mask_ids', [])
            
            # Calculate bounding box center and size
            min_x, max_x, min_y, max_y, min_z, max_z = aabb
            bbox_center = [(min_x + max_x) / 2, (min_y + max_y) / 2, (min_z + max_z) / 2]
            bbox_size = [max_x - min_x, max_y - min_y, max_z - min_z]
            
            # Log object centroid
            rr.log(f"objects/object_{obj_id}/centroid", rr.Points3D(
                positions=[centroid],
                colors=color,
                radii=[0.05],
                labels=[f"Centroid {obj_id}"]
            ), static=True)
            
            # Log bounding box
            rr.log(f"objects/object_{obj_id}/bbox", rr.Boxes3D(
                centers=[bbox_center],
                sizes=[bbox_size],
                colors=[color],
                labels=[f"Object {obj_id}: {description}"]
            ), static=True)
            
            # Log object information as text
            info_text = f"Object {obj_id}\nDescription: {description}\nMask IDs: {mask_ids}\nCentroid: ({centroid[0]:.2f}, {centroid[1]:.2f}, {centroid[2]:.2f})"
            rr.log(f"objects/object_{obj_id}/info", rr.TextDocument(info_text), static=True)
            
            # Log object statistics
            if 'cum_len' in obj_data:
                rr.log(f"stats/object_{obj_id}/point_count", rr.Scalars(scalars=[obj_data['cum_len']]), static=True)
            
            # Log object points if points_file is present
            points_file = obj_data.get('points_file', None)
            if points_file is not None and Path(points_file).exists():
                try:
                    obj_points = np.load(points_file)
                    rr.log(f"objects/object_{obj_id}/points", rr.Points3D(
                        positions=obj_points,
                        colors=color,
                        radii=[0.01],
                        labels=[f"Object {obj_id} points"]
                    ), static=True)
                except Exception as e:
                    print(f"  Could not load points for object {obj_id} from {points_file}: {e}")
            
            print(f"  Object {obj_id}: {description} at {centroid}")
        
        # Log summary statistics
        total_objects = len(obj_map_data)
        rr.log("stats/total_objects", rr.Scalars(scalars=[total_objects]), static=True)
        
        print(f"Visualized {total_objects} objects with bounding boxes and centroids")
    
    def _log_view_cone(self, camera_position: np.ndarray, camera_quaternion: np.ndarray,
                      distance: float) -> None:
        """Log camera view cone visualization."""
        # Convert quaternion to rotation matrix
        qx, qy, qz, qw = camera_quaternion
        
        # Normalize quaternion
        norm = np.sqrt(qx*qx + qy*qy + qz*qz + qw*qw)
        if norm > 0:
            qx, qy, qz, qw = qx/norm, qy/norm, qz/norm, qw/norm
        
        # Convert to rotation matrix
        R = np.array([
            [1 - 2*(qy*qy + qz*qz), 2*(qx*qy - qz*qw), 2*(qx*qz + qy*qw)],
            [2*(qx*qy + qz*qw), 1 - 2*(qx*qx + qz*qz), 2*(qy*qz - qx*qw)],
            [2*(qx*qz - qy*qw), 2*(qy*qz + qx*qw), 1 - 2*(qx*qx + qy*qy)]
        ])
        
        forward = R[:, 2]  # Camera forward direction
        
        # Create cone parameters
        cone_length = min(distance * self.config['cone_length_factor'], self.config['max_cone_length'])
        apex = camera_position
        
        # Create cone base circle
        angle_rad = np.radians(self.config['view_cone_angle'])
        base_center = camera_position + forward * cone_length
        
        # Cone base vectors
        up = R[:, 1]
        right = R[:, 0]
        base_radius = cone_length * np.tan(angle_rad)
        
        # 8 points around the cone base
        cone_lines = []
        for theta in np.linspace(0, 2*np.pi, 8, endpoint=False):
            point = base_center + base_radius * (np.cos(theta) * right + np.sin(theta) * up)
            # Line from apex to base edge
            cone_lines.append(np.array([apex, point]))
        
        # Draw base circle
        base_points = []
        for theta in np.linspace(0, 2*np.pi, 16, endpoint=False):
            point = base_center + base_radius * (np.cos(theta) * right + np.sin(theta) * up)
            base_points.append(point)
        
        base_points = np.array(base_points)
        for i in range(len(base_points)):
            next_i = (i + 1) % len(base_points)
            cone_lines.append(np.array([base_points[i], base_points[next_i]]))
        
        if cone_lines:
            rr.log("world/view_cone", rr.LineStrips3D(
                strips=cone_lines,
                colors=[255, 255, 255, 100],  # Semi-transparent white
                radii=[0.002]
            ))
    
    def _log_yolo_bounding_boxes(self, trajectory_index: int) -> None:
        """Log YOLO bounding boxes for the current trajectory step."""
        yolo_data = self.data['yolo_detections']
        detections_by_step = yolo_data['detections_by_step']
        
        # Map trajectory index to step number (assuming 1:1 mapping for now)
        # In the future, this could use a more sophisticated mapping like the point cloud mapping
        step_nr = trajectory_index
        
        if step_nr in detections_by_step:
            detections = detections_by_step[step_nr]
            
            if len(detections) > 0:
                # Prepare data for Rerun Boxes2D
                boxes = []
                labels = []
                colors = []
                class_ids = []
                
                # Color mapping for different classes
                class_color_map = {
                    'Chair': [255, 165, 0],      # Orange
                    'Window': [0, 191, 255],     # Deep sky blue
                    'Person': [255, 20, 147],    # Deep pink
                    'Car': [255, 0, 0],          # Red
                    'Table': [50, 205, 50],      # Lime green
                    'Door': [138, 43, 226],      # Blue violet
                }
                
                for detection in detections:
                    bbox = detection['bbox']  # [x, y, width, height]
                    class_name = detection['class_name']
                    confidence = detection['confidence']
                    class_id = detection['class_id']
                    
                    # Only show detections above confidence threshold
                    if confidence >= self.config.get('yolo_confidence_threshold', 0.3):
                        boxes.append(bbox)
                        
                        # Create label with class name and confidence
                        label = f"{class_name} ({confidence:.2f})"
                        labels.append(label)
                        
                        # Get color for this class
                        color = class_color_map.get(class_name, [128, 128, 128])  # Default gray
                        colors.append(color)
                        
                        class_ids.append(class_id)
                
                # Log bounding boxes if we have any valid detections
                if len(boxes) > 0:
                    boxes_array = np.array(boxes)
                    
                    # Convert to half-sizes format that Rerun expects for Boxes2D
                    # Rerun Boxes2D expects: centers and half_sizes
                    centers = []
                    half_sizes = []
                    
                    for box in boxes:
                        x, y, width, height = box
                        center_x = x + width / 2
                        center_y = y + height / 2
                        half_width = width / 2
                        half_height = height / 2
                        
                        centers.append([center_x, center_y])
                        half_sizes.append([half_width, half_height])
                    
                    centers_array = np.array(centers)
                    half_sizes_array = np.array(half_sizes)
                    
                    # Log the bounding boxes
                    rr.log("video/yolo_detections", rr.Boxes2D(
                        centers=centers_array,
                        half_sizes=half_sizes_array,
                        colors=colors,
                        labels=labels,
                        class_ids=class_ids
                    ))
                else:
                    # Clear bounding boxes if no valid detections
                    rr.log("video/yolo_detections", rr.Clear(recursive=False))
            else:
                # Clear bounding boxes if no detections for this step
                rr.log("video/yolo_detections", rr.Clear(recursive=False))
        else:
            # Clear bounding boxes if no data for this step
            rr.log("video/yolo_detections", rr.Clear(recursive=False))
    
    def _calculate_warning_level(self, distance: float) -> str:
        """Calculate warning level based on distance thresholds."""
        if distance <= self.config['warning_distance_critical']:
            return 'critical'
        elif distance <= self.config['warning_distance_strong']:
            return 'strong'
        elif distance <= self.config['warning_distance_caution']:
            return 'caution'
        else:
            return 'normal'
    
    def _calculate_direction_to_point(self, camera_position: np.ndarray, camera_quaternion: np.ndarray, 
                                    closest_point: np.ndarray) -> str:
        """Calculate direction from camera to closest point in human-readable terms."""
        # Convert quaternion to rotation matrix (same as in _log_view_cone)
        qx, qy, qz, qw = camera_quaternion
        
        # Normalize quaternion
        norm = np.sqrt(qx*qx + qy*qy + qz*qz + qw*qw)
        if norm > 0:
            qx, qy, qz, qw = qx/norm, qy/norm, qz/norm, qw/norm
        
        # Convert to rotation matrix
        R = np.array([
            [1 - 2*(qy*qy + qz*qz), 2*(qx*qy - qz*qw), 2*(qx*qz + qy*qw)],
            [2*(qx*qy + qz*qw), 1 - 2*(qx*qx + qz*qz), 2*(qy*qz - qx*qw)],
            [2*(qx*qz - qy*qw), 2*(qy*qz + qx*qw), 1 - 2*(qx*qx + qy*qy)]
        ])
        
        # Calculate vector from camera to closest point
        to_point = closest_point - camera_position
        
        # Transform to camera coordinate system
        # Camera coordinates: X=right, Y=up, Z=forward
        camera_coords = R.T @ to_point
        
        # Determine primary direction components
        x, y, z = camera_coords
        
        # Create direction description
        direction_parts = []
        
        # Front/Back (Z-axis)
        if abs(z) > 0.1:  # Threshold to avoid noise
            if z > 0:
                direction_parts.append("ahead")
            else:
                direction_parts.append("behind")
        
        # Left/Right (X-axis)
        if abs(x) > 0.1:
            if x > 0:
                direction_parts.append("right")
            else:
                direction_parts.append("left")
        
        # Up/Down (Y-axis)
        if abs(y) > 0.1:
            if y > 0:
                direction_parts.append("below")
            else:
                direction_parts.append("above")
        
        # Combine directions intelligently
        if len(direction_parts) == 0:
            return "directly in front"
        elif len(direction_parts) == 1:
            return f"to your {direction_parts[0]}"
        elif len(direction_parts) == 2:
            # For two directions, combine them naturally
            if "ahead" in direction_parts or "behind" in direction_parts:
                front_back = next((d for d in direction_parts if d in ["ahead", "behind"]), "")
                other = next((d for d in direction_parts if d not in ["ahead", "behind"]), "")
                return f"{front_back}-{other}"
            else:
                return f"{direction_parts[0]}-{direction_parts[1]}"
        else:
            # Three directions - combine all
            return f"{direction_parts[0]}-{direction_parts[1]}-{direction_parts[2]}"
    

    
    def _generate_warning_message(self, distance: float, direction: str, 
                                warning_level: str) -> str:
        """Generate appropriate warning message based on context."""
        if not self.config['enable_warnings']:
            return f"Distance: {distance:.3f}m"
        
        # Format distance
        distance_str = f"{distance:.2f}m"
        
        # Base message components
        warning_prefixes = {
            'normal': "",
            'caution': "⚠️ CAUTION: ",
            'strong': "⚠️ WARNING: ",
            'critical': "🚨 CRITICAL: "
        }
        
        # Build message
        prefix = warning_prefixes[warning_level]
        
        if warning_level == 'normal':
            if self.config['enable_directional_warnings'] and direction:
                return f"Distance: {distance_str} ({direction})"
            else:
                return f"Distance: {distance_str}"
        
        # Warning messages
        if self.config['enable_directional_warnings'] and direction:
            if warning_level == 'critical':
                return f"{prefix}Object {distance_str} {direction}!"
            else:
                return f"{prefix}Object {distance_str} {direction}"
        else:
            if warning_level == 'critical':
                return f"{prefix}Object at {distance_str}!"
            else:
                return f"{prefix}Object at {distance_str}"
    
    def _get_warning_colors(self, warning_level: str) -> Tuple[int, int, int]:
        """Get color scheme for warning level."""
        warning_colors = {
            'normal': [0, 255, 0],      # Green
            'caution': [255, 255, 0],   # Yellow  
            'strong': [255, 165, 0],    # Orange
            'critical': [255, 0, 0]     # Red
        }
        return warning_colors.get(warning_level, [0, 255, 0])
    
    def _get_warning_radius(self, warning_level: str) -> float:
        """Get point radius based on warning level."""
        warning_radii = {
            'normal': 0.025,
            'caution': 0.035,
            'strong': 0.045,
            'critical': 0.055
        }
        return warning_radii.get(warning_level, 0.025)
    

    def _map_trajectory_to_video_frames(self, num_poses: int) -> Optional[List[Optional[int]]]:
        """Map trajectory steps to video frames using step-based division."""
        if 'video' not in self.data or 'frame_timestamps' not in self.data['video']:
            return None
        
        video_timestamps_ns = self.data['video']['frame_timestamps']
        num_video_frames = len(video_timestamps_ns)
        
        if num_video_frames == 0:
            return None
        
        print(f"Step-based mapping: {num_poses} trajectory poses to {num_video_frames} video frames")
        
        # Calculate the step size for video frames
        # We want to map the entire trajectory to the entire video
        if num_poses <= 1:
            # Special case: only one pose, use first frame
            return [video_timestamps_ns[0]]
        
        # Map trajectory steps evenly across video frames
        frame_mapping = []
        
        for i in range(num_poses):
            # Calculate progress through trajectory (0.0 to 1.0)
            progress = i / (num_poses - 1)
            
            # Map to video frame index
            video_frame_idx = int(progress * (num_video_frames - 1))
            video_frame_idx = min(video_frame_idx, num_video_frames - 1)  # Clamp to valid range
            
            # Get the timestamp for this frame
            frame_timestamp_ns = video_timestamps_ns[video_frame_idx]
            frame_mapping.append(frame_timestamp_ns)
        
        # Log mapping statistics
        unique_frames = len(set(frame_mapping))
        print(f"Mapped trajectory steps to {unique_frames} unique video frames")
        print(f"Video frame step size: {num_video_frames / num_poses:.2f} frames per trajectory step")
        
        return frame_mapping

    def _visualize_video(self) -> None:
        """Visualize the video as a static asset and prepare frame references."""
        video_path = self.data['video']['path']
        
        print(f"Loading video asset: {video_path}")
        
        try:
            # Log video asset (static)
            video_asset = rr.AssetVideo(path=video_path)
            rr.log("video/asset", video_asset, static=True)
            
            # Store video asset for frame reference generation
            self.data['video']['asset'] = video_asset
            self.data['video']['frame_timestamps'] = video_asset.read_frame_timestamps_nanos()
            
            print(f"Loaded video with {len(self.data['video']['frame_timestamps'])} frames")
            
        except Exception as e:
            print(f"Failed to load video asset: {e}")
            # Remove video from data so we don't try to use it later
            if 'video' in self.data:
                del self.data['video']






def parse_arguments() -> argparse.Namespace:
    """Parse command line arguments."""
    parser = argparse.ArgumentParser(
        description="Visualize SLAM pipeline output data in rerun-sdk",
        formatter_class=argparse.RawDescriptionHelpFormatter,
        epilog="""
Examples:
    python visualize_slam_output.py ./enhanced_slam_outputs/slam_analysis_20240115_143045
    python visualize_slam_output.py ./outputs --no-view-cones --no-floor --no-video
    python visualize_slam_output.py ./outputs --cone-angle 45 --grid-size 5.0
    python visualize_slam_output.py ./outputs --subsample-percentage 0.8 --voxel-size 0.15
    python visualize_slam_output.py ./outputs --show-object-mapping --color_pointcloud_by_classIds
    python visualize_slam_output.py ./outputs --color_pointcloud_by_classIds --show_segmentation_masks_separately
    python visualize_slam_output.py ./outputs --subsample-percentage 0.8
    python visualize_slam_output.py ./outputs --warning-distance-critical 0.15 --warning-distance-caution 0.8
    python visualize_slam_output.py ./outputs --no-warnings
    python visualize_slam_output.py ./outputs --no-directional-warnings
    python visualize_slam_output.py ./outputs --show-yolo-detections --yolo-confidence-threshold 0.5
    python visualize_slam_output.py ./outputs --show-yolo-detections --no-video
    
Note: 
- View cone settings will be automatically configured from pipeline metadata if available.
- Point cloud subsampling uses percentage-based reduction to maintain consistent density across steps.
- The final temporal step always shows 100% of points, earlier steps show the specified percentage.
- Use --no-subsampling to disable subsampling (may cause memory issues with large temporal datasets).
- Object mapping visualization shows bounding boxes, centroids, and object information for tracked objects.
- Segmentation masks are now temporal and only show for the current frame when playing back the trajectory.
- Use --show_segmentation_masks_separately to view each segmentation class as a separate entity in the scene tree.
- Video synchronization uses step-based mapping: trajectory steps are evenly distributed across video frames.
- Video will be automatically loaded from pipeline configuration if available.
- Warning system provides proximity alerts with color-coded visualization and directional guidance.
- Warning levels: Normal (>0.6m, green), Caution (0.4-0.6m, yellow), Strong (0.2-0.4m, orange), Critical (<0.2m, red).
- YOLO detection visualization: Use --show-yolo-detections to overlay bounding boxes on video frames.
- YOLO data is loaded from incremental_analysis_detailed_yolo_detections.csv in the output directory.
- Bounding boxes are color-coded by class and include confidence scores in labels.
- Use --yolo-confidence-threshold to filter detections below a certain confidence level.

        """
    )
    
    # Required argument
    parser.add_argument(
        'output_dir',
        help='Path to SLAM analysis output directory'
    )
    
    # Visualization toggles
    parser.add_argument('--no-point-cloud', action='store_true',
                       help='Disable point cloud visualization')
    parser.add_argument('--no-trajectory', action='store_true',
                       help='Disable trajectory visualization')
    parser.add_argument('--no-floor', action='store_true',
                       help='Disable floor plane visualization')
    parser.add_argument('--no-closest-points', action='store_true',
                       help='Disable closest points analysis visualization')
    parser.add_argument('--no-view-cones', action='store_true',
                       help='Disable view cone visualization')
    parser.add_argument('--no-trajectory-path', action='store_true',
                       help='Disable static trajectory path')
    parser.add_argument('--no-distance-lines', action='store_true',
                       help='Disable distance lines to closest points')
    parser.add_argument('--no-highlight-floor', action='store_true',
                       help='Disable floor point highlighting')
    parser.add_argument('--show-object-mapping', action='store_true',
                       help='Enable object mapping visualization')
    parser.add_argument("--color_pointcloud_by_classIds", action="store_true",
                        help ="Enables colouring by classIds")
    parser.add_argument("--show_segmentation_masks_separately", action="store_true",
                        help="Show segmentation masks as separate entities per class")

    parser.add_argument('--no-video', action='store_true',
                       help='Disable video visualization')
    parser.add_argument('--show-yolo-detections', action='store_true',
                       help='Enable YOLO bounding box visualization on video frames')
    
    # Visualization parameters
    parser.add_argument('--floor-threshold', type=float, default=0.05,
                       help='Distance threshold for floor point identification (meters)')
    parser.add_argument('--grid-size', type=float, default=2.0,
                       help='Size of floor grid visualization (meters)')
    parser.add_argument('--cone-angle', type=float, default=45.0,
                       help='View cone angle in degrees')
    parser.add_argument('--cone-length-factor', type=float, default=1.5,
                       help='Factor for view cone length relative to distance')
    parser.add_argument('--max-cone-length', type=float, default=2.0,
                       help='Maximum length for view cones (meters)')
    
    # Point cloud subsampling parameters
    parser.add_argument('--subsample-percentage', type=float, default=0.5,
                       help='Percentage of points to keep for temporal steps (0.0-1.0), final step shows 100%%')
    parser.add_argument('--voxel-size', type=float, default=0.1,
                       help='Initial voxel size for spatial subsampling (meters)')
    parser.add_argument('--no-subsampling', action='store_true',
                       help='Disable point cloud subsampling (may cause memory issues with large datasets)')
    
    # Video synchronization parameters  
    parser.add_argument('--video-sync-tolerance', type=float, default=1.0,
                       help='(Deprecated - now using step-based sync) Maximum time difference (seconds) to consider trajectory and video frames synchronized')
    
    # YOLO detection parameters
    parser.add_argument('--yolo-confidence-threshold', type=float, default=0.3,
                       help='Minimum confidence threshold for displaying YOLO detections (0.0-1.0)')
    
    # Warning system parameters
    parser.add_argument('--warning-distance-critical', type=float, default=0.2,
                       help='Distance threshold for critical warnings (meters)')
    parser.add_argument('--warning-distance-strong', type=float, default=0.4,
                       help='Distance threshold for strong warnings (meters)')
    parser.add_argument('--warning-distance-caution', type=float, default=0.6,
                       help='Distance threshold for caution warnings (meters)')
    parser.add_argument('--no-warnings', action='store_true',
                       help='Disable proximity warning system')
    parser.add_argument('--no-directional-warnings', action='store_true',
                       help='Disable directional warnings (show distance only)')
    
    return parser.parse_args()


def main():
    """Main function."""
    args = parse_arguments()
    
    # Build configuration from arguments
    config = {
        'show_point_cloud': not args.no_point_cloud,
        'show_trajectory': not args.no_trajectory,
        'show_floor': not args.no_floor,
        'show_closest_points': not args.no_closest_points,
        'show_view_cones': not args.no_view_cones,
        'show_trajectory_path': not args.no_trajectory_path,
        'show_distance_lines': not args.no_distance_lines,
        'highlight_floor_points': not args.no_highlight_floor,
        'show_video': not args.no_video,
        'show_yolo_detections': args.show_yolo_detections,
        'yolo_confidence_threshold': args.yolo_confidence_threshold,
        'floor_threshold': args.floor_threshold,
        'grid_size': args.grid_size,
        'view_cone_angle': args.cone_angle,
        'cone_length_factor': args.cone_length_factor,
        'max_cone_length': args.max_cone_length,
        'subsample_percentage': args.subsample_percentage,
        'voxel_size': args.voxel_size,
        'enable_subsampling': not args.no_subsampling,
        "color_pointcloud_by_classIds": args.color_pointcloud_by_classIds,
<<<<<<< HEAD
        'show_object_mapping': args.show_object_mapping,
        "show_segmentation_masks_separately": args.show_segmentation_masks_separately
=======
        "show_segmentation_masks_separately": args.show_segmentation_masks_separately,
        'video_sync_tolerance': args.video_sync_tolerance,
        # Warning system configuration
        'enable_warnings': not args.no_warnings,
        'enable_directional_warnings': not args.no_directional_warnings,
        'warning_distance_critical': args.warning_distance_critical,
        'warning_distance_strong': args.warning_distance_strong,
        'warning_distance_caution': args.warning_distance_caution
>>>>>>> 2f5867c2
    }
    
    try:
        # Create and run visualizer
        visualizer = SLAMOutputVisualizer(args.output_dir, config)
        
        # Track if user explicitly disabled view cones
        if args.no_view_cones:
            visualizer._user_disabled_view_cones = True
        
        visualizer.load_data()
        visualizer.visualize()
        
        print("\nVisualization complete! Check the rerun web viewer.")
        print("Press Ctrl+C to exit when done viewing.")
        
        # Keep the script running to maintain the connection
        import time
        while True:
            time.sleep(1)
            
    except KeyboardInterrupt:
        print("\nExiting...")
    except Exception as e:
        print(f"Error: {e}")
        sys.exit(1)


if __name__ == "__main__":
    main() <|MERGE_RESOLUTION|>--- conflicted
+++ resolved
@@ -473,7 +473,6 @@
         else:
             print("No closest points data file found")
     
-<<<<<<< HEAD
     def _load_object_mapping(self) -> None:
         """Load object mapping data from JSON or CSV file."""
         # Try to get path from metadata, otherwise use standard name
@@ -577,7 +576,7 @@
                 print(f"Failed to load object mapping from {obj_map_file}: {e}")
         else:
             print(f"Object mapping file not found: {obj_map_file}")
-=======
+    
     def _load_video_data(self) -> None:
         """Load video data from pipeline configuration."""
         # Extract video path from pipeline configuration
@@ -701,7 +700,6 @@
                     continue
         
         print("No YOLO detections file found")
->>>>>>> 2f5867c2
     
     def visualize(self) -> None:
         """Visualize all loaded data in rerun."""
@@ -2152,10 +2150,7 @@
         'voxel_size': args.voxel_size,
         'enable_subsampling': not args.no_subsampling,
         "color_pointcloud_by_classIds": args.color_pointcloud_by_classIds,
-<<<<<<< HEAD
         'show_object_mapping': args.show_object_mapping,
-        "show_segmentation_masks_separately": args.show_segmentation_masks_separately
-=======
         "show_segmentation_masks_separately": args.show_segmentation_masks_separately,
         'video_sync_tolerance': args.video_sync_tolerance,
         # Warning system configuration
@@ -2164,7 +2159,6 @@
         'warning_distance_critical': args.warning_distance_critical,
         'warning_distance_strong': args.warning_distance_strong,
         'warning_distance_caution': args.warning_distance_caution
->>>>>>> 2f5867c2
     }
     
     try:

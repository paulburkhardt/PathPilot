--- conflicted
+++ resolved
@@ -22,11 +22,7 @@
         checkpoint_path: "segment_anything_2/checkpoints/sam2.1_hiera_tiny.pt"
         detection_interval: 1    # Use YOLO detections every 5 frames (matches YOLO interval)
         min_mask_region_area: 200  # Minimum area for valid masks
-<<<<<<< HEAD
-        save_debug_images: true  # Enable debug image saving
-=======
         save_debug_images: false  # Enable debug image saving
->>>>>>> e6a31e96
         debug_output_dir: "debug_phase2_segmentation"  # Directory for debug images
 
 

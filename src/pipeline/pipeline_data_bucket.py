from typing import Dict, List, Any

class PipelineDataBucket:
    """
    A container class for passing data between pipeline components.
    
    Args:
        -
    Returns:
        -
    
    Raises:
        KeyError: When trying to store data with a key that is not in __available_data_entities
    """
    
    __available_data_entities: List[str] = [
        "step_nr",
        "total_steps",
        
        "image",
        "image_height",
        "image_width",
        "image_size",

        "point_cloud",
        "camera_pose",
        "timestamp",
        "calibration_K",
        "key_frame_flag",

        "floor_normal", 
        "floor_offset", 
        "floor_threshold", 
        "floor_points",

        "n_closest_points_3d", 
        "n_closest_points_index", 
        "n_closest_points_distance_2d",
        "view_cone_mask",

        "image_segmentation_mask",
        "point_cloud_segmentation_mask",
        "floor_filtered_mask",
<<<<<<< HEAD

        "object_point_cloud",
        "objects",
        "object_dict",

        "descriptions",
        "embeddings"

        
=======
        
        "yolo_detections",
        "segmentation_labels"
>>>>>>> 3c0e0bd4
    ]
    
    def __init__(self) -> None:
        self._data: Dict[str, Any] = {}
        
    def put(self, data: Dict[str, Any]) -> None:
        """
        Store data in the bucket.
        
        Args:
            data: Dictionary containing data to store. Keys must be in __available_data_entities.
        Returns:
            -
        Raises:
            KeyError: If a key in data is not in __available_data_entities
        """
        invalid_keys = set(data.keys()) - set(self.__available_data_entities)
        if invalid_keys:
            raise KeyError(f"The following keys are not valid data entities: {invalid_keys}")
            
        self._data.update(data)
        
    def get(self, *keys: str) -> Dict[str, Any]:
        """
        Retrieve data from the bucket.
        
        Args:
            *keys: Variable number of keys to retrieve data for.
        Returns:
            Dictionary containing the requested data.
        Raises:
            KeyError: If a requested key doesn't exist in the bucket.
        """
        return {key: self._data[key] for key in keys}<|MERGE_RESOLUTION|>--- conflicted
+++ resolved
@@ -41,7 +41,9 @@
         "image_segmentation_mask",
         "point_cloud_segmentation_mask",
         "floor_filtered_mask",
-<<<<<<< HEAD
+        
+        "yolo_detections",
+        "segmentation_labels",
 
         "object_point_cloud",
         "objects",
@@ -51,11 +53,6 @@
         "embeddings"
 
         
-=======
-        
-        "yolo_detections",
-        "segmentation_labels"
->>>>>>> 3c0e0bd4
     ]
     
     def __init__(self) -> None:

--- conflicted
+++ resolved
@@ -36,13 +36,10 @@
         "n_closest_points_index", 
         "n_closest_points_distance_2d",
         "view_cone_mask",
-<<<<<<< HEAD
 
         "image_segmentation_mask",
-        "point_cloud_segmentation_mask"
-=======
+        "point_cloud_segmentation_mask",
         "floor_filtered_mask"
->>>>>>> 69cc7239
     ]
     
     def __init__(self) -> None:

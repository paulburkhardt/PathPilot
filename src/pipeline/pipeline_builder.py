from typing import Dict, Any, Type
from .pipeline import Pipeline
from .pipeline_components.slam_components.mast3r_slam_component import MAST3RSLAMComponent
from .pipeline_components.data_writers.point_cloud_data_writer import PointCloudDataWriter
from .pipeline_components.datasets.mast3r_slam_video_dataset import MAST3RSLAMVideoDataset
from .pipeline_components.data_writers.enhanced_slam_output_writer import EnhancedSLAMOutputWriter
from .pipeline_components.data_segmenters.incremental_floor_detection_component import IncrementalFloorDetectionComponent
from .pipeline_components.object_extractors.incremental_closest_point_finder_component import IncrementalClosestPointFinderComponent
from .pipeline_components.data_segmenters.image_data_segmenter import ImageDataSegmenter
<<<<<<< HEAD
from .pipeline_components.data_segmenters.point_cloud_filter_segmenter import PointCloudFilterSegmenter
from .pipeline_components.object_databases.bbox_object_database import BBoxObjectDatabase
from .pipeline_components.data_segmenters.image_embedding_segmenter import ImageEmbeddingSegmenter

=======
from .pipeline_components.data_segmenters.yolo_segmenter import YOLOSegmenter
>>>>>>> 3c0e0bd4

class PipelineBuilder:
    """
    Builder class for constructing Pipeline instances from configuration.
    
    Args:
        -
    
    Returns:
        -
    
    Raises:
        ValueError: If component type is not found or configuration is invalid
    """
    
    COMPONENT_MAP = {
        "MAST3RSLAMComponent": MAST3RSLAMComponent,
        "PointCloudDataWriter": PointCloudDataWriter,
        "MAST3RSLAMVideoDataset": MAST3RSLAMVideoDataset,
        "EnhancedSLAMOutputWriter": EnhancedSLAMOutputWriter,
        "IncrementalClosestPointFinderComponent": IncrementalClosestPointFinderComponent,
        "IncrementalFloorDetectionComponent": IncrementalFloorDetectionComponent,
        "ImageDataSegmenter": ImageDataSegmenter,
<<<<<<< HEAD
        "PointCloudFilterSegmenter": PointCloudFilterSegmenter,
        "BBoxObjectDatabase": BBoxObjectDatabase,
        "ImageEmbeddingSegmenter": ImageEmbeddingSegmenter

=======
        "YOLOSegmenter": YOLOSegmenter
>>>>>>> 3c0e0bd4
        
        # Add other components here as they are implemented
    }
    
    @classmethod
    def build(cls, config: Dict[str, Any]) -> Pipeline:
        """
        Build a Pipeline instance from configuration.
        
        Args:
            config: Configuration dictionary defining the pipeline structure
        Returns:
            Configured Pipeline instance
        Raises:
            ValueError: If configuration is invalid or component type is not found
        """

        if "pipeline" not in config:
            raise ValueError("Configuration must contain a 'pipeline' section")
        
        pipeline_config = config["pipeline"]
        components = []
        
        for component_config in pipeline_config.get("components", []):
            component_type = component_config.get("type")
            if not component_type:
                raise ValueError("Each component must specify a 'type'")
                
            component_class = cls.COMPONENT_MAP.get(component_type)
            if not component_class:
                raise ValueError(f"Unknown component type: {component_type}")
                
            # Create component instance
            component = component_class(**component_config.get("config"))
            
            # Set component configuration
            component.config = component_config
            # Set full pipeline configuration for components that need it
            component.full_pipeline_config = config
            components.append(component)
            
        # Create pipeline with full configuration
        pipeline = Pipeline(components)
        pipeline.full_config = config
        return pipeline<|MERGE_RESOLUTION|>--- conflicted
+++ resolved
@@ -7,14 +7,11 @@
 from .pipeline_components.data_segmenters.incremental_floor_detection_component import IncrementalFloorDetectionComponent
 from .pipeline_components.object_extractors.incremental_closest_point_finder_component import IncrementalClosestPointFinderComponent
 from .pipeline_components.data_segmenters.image_data_segmenter import ImageDataSegmenter
-<<<<<<< HEAD
 from .pipeline_components.data_segmenters.point_cloud_filter_segmenter import PointCloudFilterSegmenter
 from .pipeline_components.object_databases.bbox_object_database import BBoxObjectDatabase
 from .pipeline_components.data_segmenters.image_embedding_segmenter import ImageEmbeddingSegmenter
 
-=======
 from .pipeline_components.data_segmenters.yolo_segmenter import YOLOSegmenter
->>>>>>> 3c0e0bd4
 
 class PipelineBuilder:
     """
@@ -38,14 +35,11 @@
         "IncrementalClosestPointFinderComponent": IncrementalClosestPointFinderComponent,
         "IncrementalFloorDetectionComponent": IncrementalFloorDetectionComponent,
         "ImageDataSegmenter": ImageDataSegmenter,
-<<<<<<< HEAD
+        "YOLOSegmenter": YOLOSegmenter,
         "PointCloudFilterSegmenter": PointCloudFilterSegmenter,
         "BBoxObjectDatabase": BBoxObjectDatabase,
         "ImageEmbeddingSegmenter": ImageEmbeddingSegmenter
 
-=======
-        "YOLOSegmenter": YOLOSegmenter
->>>>>>> 3c0e0bd4
         
         # Add other components here as they are implemented
     }

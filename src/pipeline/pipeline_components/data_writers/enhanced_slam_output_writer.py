from typing import List, Dict, Any, Optional
import os
import json
import csv
import numpy as np
from datetime import datetime
import pathlib
from plyfile import PlyElement, PlyData
from .abstract_data_writer import AbstractDataWriter
from omegaconf import DictConfig, OmegaConf


class EnhancedSLAMOutputWriter(AbstractDataWriter):
    """
    Enhanced writer component for saving comprehensive SLAM analysis outputs.
    Handles point clouds, trajectories, floor detection, closest point analysis, and object mapping.
    
    When closest point segment IDs are available, creates a CSV file with detected objects containing:
    step, closest_3d_x, closest_3d_y, closest_3d_z, closest_2d_distance, segment_id, class_label
    
    Args:
        output_dir: Directory where outputs will be written (default: "enhanced_slam_outputs")
        output_name: Base name for output files (default: "slam_analysis")
        save_point_cloud: Whether to save point cloud as PLY file (default: True)
        save_trajectory: Whether to save camera trajectory as TXT file (default: True)
        save_floor_data: Whether to save floor detection results (default: True)
        save_closest_points: Whether to save closest point analysis (default: True)
        save_object_mapping: Whether to save object mapping (default: True)
        save_yolo_detections: Whether to save YOLO object detection results (default: True)
        save_intermediate: Whether to save intermediate results every N frames (default: False)
        intermediate_interval: Save interval for intermediate results (default: 10)
        create_timestamped_dir: Whether to create timestamped subdirectory (default: True)
        analysis_format: Format for analysis data files - 'json' or 'csv' (default: 'json')
        
    Returns:
        Dictionary containing paths to saved files
        
    Raises:
        ValueError: If required data is missing
    """
    
    def __init__(self, 
                 output_dir: str = "enhanced_slam_outputs", 
                 output_name: str = "slam_analysis",
                 save_point_cloud: bool = True,
                 save_trajectory: bool = True,
                 save_floor_data: bool = True,
                 save_closest_points: bool = True,
                 save_object_mapping: bool = True,
                 save_yolo_detections: bool = True,
                 save_intermediate: bool = False,
                 intermediate_interval: int = 10,
                 create_timestamped_dir: bool = True,
                 analysis_format: str = 'json',
                 save_closest_points_segment_ids: bool = True) -> None:
        super().__init__(output_dir)
        self.output_name = output_name
        self.save_point_cloud = save_point_cloud
        self.save_trajectory = save_trajectory
        self.save_floor_data = save_floor_data
        self.save_closest_points = save_closest_points
        self.save_object_mapping = save_object_mapping
        self.save_yolo_detections = save_yolo_detections
        self.save_intermediate = save_intermediate
        self.intermediate_interval = intermediate_interval
        self.create_timestamped_dir = create_timestamped_dir
        self.analysis_format = analysis_format.lower()
        self.save_closest_points_segment_ids = save_closest_points_segment_ids
        
        if self.analysis_format not in ['json', 'csv']:
            raise ValueError("analysis_format must be 'json' or 'csv'")
        
        # Initialize data accumulation
        self.accumulated_timestamps = []
        self.accumulated_positions = []
        self.accumulated_quaternions = []
        self.accumulated_n_closest_points_3d = []  # Now stores arrays of n points
        self.accumulated_n_closest_points_indices = []  # Now stores arrays of n indices
        self.accumulated_n_closest_points_distances = []  # Now stores arrays of n distances
        # Only initialize segment IDs accumulator if we need to save them
        if self.save_closest_points_segment_ids:
            self.accumulated_n_closest_points_segment_ids = []  # Store segment IDs for each closest point
            self.accumulated_n_closest_points_class_labels = []  # Store class labels for each closest point
        self.accumulated_yolo_detections = []  # Store YOLO detections per frame
        self.accumulated_segmentation_labels = []  # Store segmentation labels per frame
        self.floor_data = None
        self.final_point_cloud = None
        self.object_mapping = None
        
        # Create output directory structure
        self._setup_output_directory()
    
    @property
    def inputs_from_bucket(self) -> List[str]:
        """This component requires comprehensive SLAM analysis data."""
        inputs = ["step_nr"]  # Always need step number
        
        if self.save_point_cloud:
            inputs.append("point_cloud")
        if self.save_trajectory:
            inputs.extend(["camera_pose", "timestamp"])
        if self.save_floor_data:
            inputs.extend(["floor_normal", "floor_offset"])
        if self.save_closest_points:
            inputs.extend([
                "n_closest_points_3d", 
                "n_closest_points_index", 
                "n_closest_points_distance_2d"
            ])
<<<<<<< HEAD
        if self.save_object_mapping:
            inputs.extend(["objects", "object_dict"])
=======
            # Only add segment IDs if specifically requested
            if self.save_closest_points_segment_ids:
                inputs.append("n_closest_points_segment_ids")
                inputs.append("n_closest_points_class_labels")
>>>>>>> e6a31e96
        if self.save_yolo_detections:
            inputs.append("yolo_detections")
        # Always try to get segmentation labels if available
        inputs.append("segmentation_labels")
        # Floor data, closest points, YOLO detections, and segmentation labels are optional and will be handled via optional_inputs
            
        return inputs
    
    
    @property
    def outputs_to_bucket(self) -> List[str]:
        """This component outputs file paths for the next stage."""
        return []
    
    def _setup_output_directory(self) -> None:
        """Set up the output directory structure."""
        base_dir = pathlib.Path(self._output_dir if self._output_dir else "enhanced_slam_outputs")
        
        if self.create_timestamped_dir:
            timestamp = datetime.now().strftime("%Y%m%d_%H%M%S")
            self.final_output_dir = base_dir / f"{self.output_name}_{timestamp}"
        else:
            self.final_output_dir = base_dir / self.output_name
            
        self.final_output_dir.mkdir(parents=True, exist_ok=True)
        
        # Create subdirectories for different data types
        if self.save_intermediate:
            (self.final_output_dir / "intermediate").mkdir(exist_ok=True)
            
        print(f"Enhanced SLAM outputs will be saved to: {self.final_output_dir}")

    def _run(self, step_nr: int, 
             point_cloud=None, camera_pose=None, timestamp=None,
             floor_normal=None, floor_offset=None,
             n_closest_points_3d=None, n_closest_points_index=None, n_closest_points_distance_2d=None,
<<<<<<< HEAD
             objects=None, object_dict=None,
=======
             n_closest_points_segment_ids=None, n_closest_points_class_labels=None, 
>>>>>>> e6a31e96
             yolo_detections=None, segmentation_labels=None,
             **kwargs: Any) -> Dict[str, Any]:
        """
        Accumulate SLAM analysis data and save according to configuration.
        
        Args:
            step_nr: Step number within the pipeline
            point_cloud: Point cloud data entity
            camera_pose: Camera pose object
            timestamp: Frame timestamp
            floor_normal: Floor plane normal vector
            floor_offset: Floor plane offset
            n_closest_points_3d: Current closest 3D point
            n_closest_points_index: Index of the closest point
            n_closest_points_distance_2d: Current 3D distance to closest point
<<<<<<< HEAD
            objects: Current frame objects
            object_dict: Object3D mapping dictionary
=======
            n_closest_points_segment_ids: Segment IDs for the closest points (e.g., 1, 2, 3)
            n_closest_points_class_labels: Class labels for the closest points (e.g., 'Chair', 'Table')
>>>>>>> e6a31e96
            yolo_detections: YOLO object detection results
            segmentation_labels: Mapping of segment IDs to class labels
            **kwargs: Additional arguments
            
        Returns:
            Dictionary containing paths to saved files
        """
        results = {"output_directory": str(self.final_output_dir)}
        
        # Accumulate trajectory data
        if self.save_trajectory and camera_pose is not None and timestamp is not None:
            self._accumulate_trajectory_data(camera_pose, timestamp, step_nr)
        
        # Store floor data when available (only store the latest/best)
        if self.save_floor_data and floor_normal is not None and floor_offset is not None:
            self.floor_data = {
                "floor_normal": floor_normal.tolist() if isinstance(floor_normal, np.ndarray) else floor_normal,
                "floor_offset": float(floor_offset),
                "detection_step": step_nr,
                "timestamp": float(timestamp) if timestamp is not None else None
            }
        
        # Accumulate closest point data
        if self.save_closest_points:
            if n_closest_points_3d is not None and n_closest_points_distance_2d is not None:
                # Convert to numpy arrays if needed and ensure proper format
                points_3d = np.array(n_closest_points_3d) if not isinstance(n_closest_points_3d, np.ndarray) else n_closest_points_3d
                distances = np.array(n_closest_points_distance_2d) if not isinstance(n_closest_points_distance_2d, np.ndarray) else n_closest_points_distance_2d
                indices = np.array(n_closest_points_index) if n_closest_points_index is not None and not isinstance(n_closest_points_index, np.ndarray) else n_closest_points_index
                
                # Store the arrays of n closest points
                self.accumulated_n_closest_points_3d.append(points_3d.tolist())
                self.accumulated_n_closest_points_distances.append(distances.tolist())
                
                # Store the indices if provided
                if indices is not None:
                    self.accumulated_n_closest_points_indices.append(indices.tolist())
                else:
                    self.accumulated_n_closest_points_indices.append(None)
                
                # Store the segment IDs if provided and if we're configured to save them
                if self.save_closest_points_segment_ids:
                    if n_closest_points_segment_ids is not None:
                        self.accumulated_n_closest_points_segment_ids.append(n_closest_points_segment_ids)
                    else:
                        self.accumulated_n_closest_points_segment_ids.append(None)
                    
                    # Store the class labels if provided
                    if n_closest_points_class_labels is not None:
                        self.accumulated_n_closest_points_class_labels.append(n_closest_points_class_labels)
                    else:
                        self.accumulated_n_closest_points_class_labels.append(None)
        
        # Accumulate YOLO detection data
        if self.save_yolo_detections:
            yolo_data = {
                "step_nr": step_nr,
                "timestamp": float(timestamp) if timestamp is not None else None,
                "detections": yolo_detections if yolo_detections is not None else {}
            }
            self.accumulated_yolo_detections.append(yolo_data)
        
        # Accumulate segmentation labels data (always save if available)
        if segmentation_labels is not None and segmentation_labels:
            labels_data = {
                "step_nr": step_nr,
                "timestamp": float(timestamp) if timestamp is not None else None,
                "segmentation_labels": segmentation_labels
            }
            self.accumulated_segmentation_labels.append(labels_data)
        
        # Store the latest point cloud
        if self.save_point_cloud and point_cloud is not None:
            self.final_point_cloud = point_cloud
        
        # Store object mapping data when available
        if self.save_object_mapping and object_dict is not None:
            self.object_mapping = object_dict
        
        # Save intermediate results if configured
        if self.save_intermediate and (step_nr + 1) % self.intermediate_interval == 0:
            self._save_intermediate_results(step_nr)
        
        # Always save final results (overwrite previous)
        if self.save_point_cloud and self.final_point_cloud is not None:
            ply_path = self._save_point_cloud()
            results["point_cloud_path"] = str(ply_path)
        
        if self.save_trajectory and len(self.accumulated_timestamps) > 0:
            txt_path = self._save_trajectory()
            results["trajectory_path"] = str(txt_path)
        
        if self.save_floor_data and self.floor_data is not None:
            floor_path = self._save_floor_data()
            results["floor_data_path"] = str(floor_path)
        
        if self.save_closest_points and len(self.accumulated_n_closest_points_distances) > 0:
            closest_path = self._save_closest_points_data()
            results["closest_points_path"] = str(closest_path)
            
            # Save closest points with segment IDs if segment IDs are available
            if any(segment_ids is not None for segment_ids in self.accumulated_n_closest_points_segment_ids):
                closest_objects_path = self._save_closest_objects_csv()
                results["closest_objects_path"] = str(closest_objects_path)
        
        if self.save_object_mapping and self.object_mapping is not None:
            object_path = self._save_object_mapping_data()
            results["object_mapping_path"] = str(object_path)
        
        if self.save_yolo_detections and len(self.accumulated_yolo_detections) > 0:
            yolo_path = self._save_yolo_detections()
            results["yolo_detections_path"] = str(yolo_path)
        
        if len(self.accumulated_segmentation_labels) > 0:
            labels_path = self._save_segmentation_labels()
            results["segmentation_labels_path"] = str(labels_path)
        
        # Save metadata
        self._save_metadata(results, step_nr)
        
        return {}
    
    def _accumulate_trajectory_data(self, camera_pose, timestamp, step_nr: int) -> None:
        """Accumulate trajectory data from individual frames."""
        try:
            # Extract position and quaternion from the pose object
            if hasattr(camera_pose, 'data'):
                pose_data = camera_pose.data.cpu().numpy().reshape(-1)
                if len(pose_data) >= 7:
                    position = pose_data[:3].astype(np.float32)
                    quaternion = pose_data[3:7].astype(np.float32)
                else:
                    print(f"Warning: Unexpected pose data format at step {step_nr}")
                    return
            elif hasattr(camera_pose, 'matrix'):
                T = camera_pose.matrix().cpu().numpy()
                position = T[:3, 3].astype(np.float32)
                from scipy.spatial.transform import Rotation
                quaternion = Rotation.from_matrix(T[:3, :3]).as_quat().astype(np.float32)
            else:
                print(f"Warning: Unknown camera pose format at step {step_nr}")
                return
            
            self.accumulated_timestamps.append(float(timestamp))
            self.accumulated_positions.append(position)
            self.accumulated_quaternions.append(quaternion)
            
        except Exception as e:
            print(f"Error accumulating trajectory data at step {step_nr}: {e}")
    
    def _save_point_cloud(self) -> pathlib.Path:
        """Save point cloud as PLY file."""
        # Extract point cloud data
        if hasattr(self.final_point_cloud, 'point_cloud_numpy'):
            points = self.final_point_cloud.point_cloud_numpy
        else:
            points = self.final_point_cloud
            
        colors = None
        if hasattr(self.final_point_cloud, 'rgb_numpy'):
            colors = self.final_point_cloud.rgb_numpy
            
        confidence = None
        if hasattr(self.final_point_cloud, 'confidence_scores_numpy'):
            confidence = self.final_point_cloud.confidence_scores_numpy

        segmentation = None
        if hasattr(self.final_point_cloud, "segmentation_mask_numpy"):
            segmentation = self.final_point_cloud.segmentation_mask_numpy
        
        
        ply_path = self.final_output_dir / f"{self.output_name}_pointcloud.ply"
        
        print(f"Saving point cloud with {len(points)} points to: {ply_path}")
        
        # Prepare vertex data
        if colors is not None and confidence is not None and segmentation is not None:
            vertex_data = [
            (points[i, 0], points[i, 1], points[i, 2],
             colors[i, 0], colors[i, 1], colors[i, 2], confidence[i], segmentation[i])
            for i in range(len(points))
            ]
            vertex_dtype = [('x', 'f4'), ('y', 'f4'), ('z', 'f4'),
                    ('red', 'u1'), ('green', 'u1'), ('blue', 'u1'),
                    ('confidence', 'f4'), ('segmentation', 'u1')]
        elif colors is not None and segmentation is not None:
            vertex_data = [
            (points[i, 0], points[i, 1], points[i, 2],
             colors[i, 0], colors[i, 1], colors[i, 2], segmentation[i])
            for i in range(len(points))
            ]
            vertex_dtype = [('x', 'f4'), ('y', 'f4'), ('z', 'f4'),
                    ('red', 'u1'), ('green', 'u1'), ('blue', 'u1'),
                    ('segmentation', 'u1')]
        elif confidence is not None and segmentation is not None:
            vertex_data = [
            (points[i, 0], points[i, 1], points[i, 2],
             confidence[i], segmentation[i])
            for i in range(len(points))
            ]
            vertex_dtype = [('x', 'f4'), ('y', 'f4'), ('z', 'f4'),
                    ('confidence', 'f4'), ('segmentation', 'u1')]
        elif segmentation is not None:
            vertex_data = [
            (points[i, 0], points[i, 1], points[i, 2], segmentation[i])
            for i in range(len(points))
            ]
            vertex_dtype = [('x', 'f4'), ('y', 'f4'), ('z', 'f4'),
                    ('segmentation', 'u1')]
        elif colors is not None and confidence is not None:
            vertex_data = [
            (points[i, 0], points[i, 1], points[i, 2],
             colors[i, 0], colors[i, 1], colors[i, 2], confidence[i])
            for i in range(len(points))
            ]
            vertex_dtype = [('x', 'f4'), ('y', 'f4'), ('z', 'f4'),
                    ('red', 'u1'), ('green', 'u1'), ('blue', 'u1'), ('confidence', 'f4')]
        elif colors is not None:
            vertex_data = [
            (points[i, 0], points[i, 1], points[i, 2],
             colors[i, 0], colors[i, 1], colors[i, 2])
            for i in range(len(points))
            ]
            vertex_dtype = [('x', 'f4'), ('y', 'f4'), ('z', 'f4'),
                    ('red', 'u1'), ('green', 'u1'), ('blue', 'u1')]
        elif confidence is not None:
            vertex_data = [
            (points[i, 0], points[i, 1], points[i, 2], confidence[i])
            for i in range(len(points))
            ]
            vertex_dtype = [('x', 'f4'), ('y', 'f4'), ('z', 'f4'), ('confidence', 'f4')]
        else:
            vertex_data = [
            (points[i, 0], points[i, 1], points[i, 2]) for i in range(len(points))
            ]
            vertex_dtype = [('x', 'f4'), ('y', 'f4'), ('z', 'f4')]
        
        vertex_array = np.array(vertex_data, dtype=vertex_dtype)
        vertex_element = PlyElement.describe(vertex_array, 'vertex')
        PlyData([vertex_element]).write(str(ply_path))
        
        return ply_path
    
    def _save_trajectory(self) -> pathlib.Path:
        """Save accumulated camera trajectory as TXT file."""
        txt_path = self.final_output_dir / f"{self.output_name}_trajectory.txt"
        
        print(f"Saving trajectory with {len(self.accumulated_timestamps)} poses to: {txt_path}")
        
        timestamps = np.array(self.accumulated_timestamps)
        positions = np.array(self.accumulated_positions)
        quaternions = np.array(self.accumulated_quaternions)
        
        with open(txt_path, 'w') as f:
            for i in range(len(timestamps)):
                timestamp = timestamps[i]
                pos = positions[i]
                quat = quaternions[i]
                
                f.write(f"{timestamp:.6f} {pos[0]:.6f} {pos[1]:.6f} {pos[2]:.6f} "
                       f"{quat[0]:.6f} {quat[1]:.6f} {quat[2]:.6f} {quat[3]:.6f}\n")
        
        return txt_path
    
    def _save_floor_data(self) -> pathlib.Path:
        """Save floor detection data."""
        if self.analysis_format == 'json':
            floor_path = self.final_output_dir / f"{self.output_name}_floor_data.json"
            with open(floor_path, 'w') as f:
                json.dump(self.floor_data, f, indent=2)
        else:  # csv
            floor_path = self.final_output_dir / f"{self.output_name}_floor_data.csv"
            with open(floor_path, 'w', newline='') as f:
                writer = csv.writer(f)
                writer.writerow(['normal_x', 'normal_y', 'normal_z', 'offset', 'detection_step', 'timestamp'])
                normal = self.floor_data['floor_normal']
                writer.writerow([normal[0], normal[1], normal[2], 
                               self.floor_data['floor_offset'],
                               self.floor_data['detection_step'],
                               self.floor_data['timestamp']])
        
        return floor_path
    
    def _save_closest_points_data(self) -> pathlib.Path:
        """Save closest point analysis data."""
        if self.analysis_format == 'json':
            data = {
                "n_closest_points_3d": self.accumulated_n_closest_points_3d,
                "n_closest_points_indices": self.accumulated_n_closest_points_indices,
                "n_closest_points_distances": self.accumulated_n_closest_points_distances,
                "num_poses": len(self.accumulated_timestamps),
                "analysis_summary": {
                    "avg_n_closest_points_distance_2d": self._calculate_distance_stats("mean") if self.accumulated_n_closest_points_distances else None,
                    "min_n_closest_points_distance_2d": self._calculate_distance_stats("min") if self.accumulated_n_closest_points_distances else None,
                    "max_n_closest_points_distance_2d": self._calculate_distance_stats("max") if self.accumulated_n_closest_points_distances else None,
                }
            }
            
            closest_path = self.final_output_dir / f"{self.output_name}_closest_points.json"
            with open(closest_path, 'w') as f:
                json.dump(data, f, indent=2)
        else:  # csv
            closest_path = self.final_output_dir / f"{self.output_name}_closest_points.csv"
            with open(closest_path, 'w', newline='') as f:
                writer = csv.writer(f)
                writer.writerow(['step', 'point_idx', 'closest_3d_x', 'closest_3d_y', 'closest_3d_z', 'closest_point_index', 'n_closest_points_distance_2d'])
                
                for step_i in range(len(self.accumulated_n_closest_points_3d)):
                    points_3d = self.accumulated_n_closest_points_3d[step_i]
                    distances = self.accumulated_n_closest_points_distances[step_i]
                    indices = self.accumulated_n_closest_points_indices[step_i] if step_i < len(self.accumulated_n_closest_points_indices) else None
                    
                    # Handle single point or array of points
                    for point_idx, (point, distance) in enumerate(zip(points_3d, distances)):
                        index = indices[point_idx] if indices is not None else None
                        row = [step_i, point_idx, point[0], point[1], point[2], index, distance]
                        writer.writerow(row)
                    
        return closest_path
    
<<<<<<< HEAD
    def _save_object_mapping_data(self) -> pathlib.Path:
        """Save Object3D mapping data."""
        if self.analysis_format == 'json':
            object_path = self.final_output_dir / f"{self.output_name}_object_mapping.json"
            
            # Convert Object3D objects to serializable format
            serializable_objects = {}
            for obj_id, obj in self.object_mapping.items():
                # Save points to a separate .npy file if available
                points_file = None
                if hasattr(obj, 'points') and obj.points is not None:
                    points_file = self.final_output_dir / f"object_{obj_id}_points.npy"
                    np.save(points_file, obj.points)
                    points_file = str(points_file)
                serializable_objects[str(obj_id)] = {
                    "id": obj.id,
                    "mask_ids": list(obj.mask_id),
                    "centroid": obj.centroid.tolist() if isinstance(obj.centroid, np.ndarray) else obj.centroid,
                    "aabb": obj.aabb,
                    "cum_sum": obj.cum_sum.tolist() if isinstance(obj.cum_sum, np.ndarray) else obj.cum_sum,
                    "cum_len": obj.cum_len,
                    "description": obj.description,
                    "embeddings_shape": obj.embeddings.shape if obj.embeddings is not None else None,
                    "running_embedding_shape": obj.running_embedding.shape if obj.running_embedding is not None else None,
                    "running_embedding_weight": obj.running_embedding_weight,
                    "points_file": points_file
                }
            data = {
                "object_mapping": serializable_objects,
                "total_objects": len(self.object_mapping),
                "object_ids": list(self.object_mapping.keys())
            }
            with open(object_path, 'w') as f:
                json.dump(data, f, indent=2)
        else:  # csv
            object_path = self.final_output_dir / f"{self.output_name}_object_mapping.csv"
            with open(object_path, 'w', newline='') as f:
                writer = csv.writer(f)
                writer.writerow(['object_id', 'mask_ids', 'centroid_x', 'centroid_y', 'centroid_z', 
                               'aabb_min_x', 'aabb_max_x', 'aabb_min_y', 'aabb_max_y', 'aabb_min_z', 'aabb_max_z',
                               'cum_sum_x', 'cum_sum_y', 'cum_sum_z', 'cum_len', 'description', 'points_file'])
                
                for obj_id, obj in self.object_mapping.items():
                    mask_ids_str = ','.join(map(str, obj.mask_id))
                    centroid = obj.centroid
                    aabb = obj.aabb
                    cum_sum = obj.cum_sum
                    points_file = ''
                    if hasattr(obj, 'points') and obj.points is not None:
                        points_file_path = self.final_output_dir / f"object_{obj_id}_points.npy"
                        np.save(points_file_path, obj.points)
                        points_file = str(points_file_path)
                    row = [
                        obj_id,
                        mask_ids_str,
                        centroid[0], centroid[1], centroid[2],
                        aabb[0], aabb[1], aabb[2], aabb[3], aabb[4], aabb[5],
                        cum_sum[0], cum_sum[1], cum_sum[2],
                        obj.cum_len,
                        obj.description or "",
                        points_file
                    ]
                    writer.writerow(row)
        
        print(f"Saving object mapping with {len(self.object_mapping)} objects to: {object_path}")
        return object_path
=======
    def _save_closest_objects_csv(self) -> pathlib.Path:
        """Save closest points with segment IDs in CSV format."""
        closest_objects_path = self.final_output_dir / f"{self.output_name}_closest_objects.csv"
        
        print(f"Saving closest objects data to: {closest_objects_path}")
        
        with open(closest_objects_path, 'w', newline='') as f:
            writer = csv.writer(f)
            # Write header based on whether segment IDs are available
            if self.save_closest_points_segment_ids:
                writer.writerow(['step', 'closest_3d_x', 'closest_3d_y', 'closest_3d_z', 'closest_2d_distance', 'segment_id', 'class_label'])
            else:
                writer.writerow(['step', 'closest_3d_x', 'closest_3d_y', 'closest_3d_z', 'closest_2d_distance'])
            
            for step_i in range(len(self.accumulated_n_closest_points_3d)):
                points_3d = self.accumulated_n_closest_points_3d[step_i]
                distances = self.accumulated_n_closest_points_distances[step_i]
                
                # Get segment IDs if available
                segment_ids = None
                class_labels = None
                if self.save_closest_points_segment_ids and hasattr(self, 'accumulated_n_closest_points_segment_ids'):
                    segment_ids = self.accumulated_n_closest_points_segment_ids[step_i] if step_i < len(self.accumulated_n_closest_points_segment_ids) else None
                    class_labels = self.accumulated_n_closest_points_class_labels[step_i] if hasattr(self, 'accumulated_n_closest_points_class_labels') and step_i < len(self.accumulated_n_closest_points_class_labels) else None
                
                # Handle case where we have data
                if points_3d and distances:
                    # Write each closest point as a separate row
                    for point_idx, (point, distance) in enumerate(zip(points_3d, distances)):
                        row = [
                            step_i,                # step
                            point[0],              # closest_3d_x
                            point[1],              # closest_3d_y  
                            point[2],              # closest_3d_z
                            distance,              # closest_2d_distance
                        ]
                        
                        # Add segment ID and class label if enabled
                        if self.save_closest_points_segment_ids:
                            segment_id = segment_ids[point_idx] if segment_ids and point_idx < len(segment_ids) else -1
                            class_label = class_labels[point_idx] if class_labels and point_idx < len(class_labels) else "unknown"
                            row.append(segment_id)
                            row.append(class_label)
                        
                        writer.writerow(row)
        
        return closest_objects_path
>>>>>>> e6a31e96
    
    def _save_yolo_detections(self) -> pathlib.Path:
        """Save YOLO detection data."""
        if self.analysis_format == 'json':
            yolo_path = self.final_output_dir / f"{self.output_name}_yolo_detections.json"
            
            # Create summary statistics
            total_detections = 0
            class_counts = {}
            frames_with_detections = 0
            
            for frame_data in self.accumulated_yolo_detections:
                detections = frame_data.get("detections", {})
                if detections:
                    frames_with_detections += 1
                    for class_name, objects in detections.items():
                        total_detections += len(objects)
                        class_counts[class_name] = class_counts.get(class_name, 0) + len(objects)
            
            data = {
                "summary": {
                    "total_frames": len(self.accumulated_yolo_detections),
                    "frames_with_detections": frames_with_detections,
                    "total_detections": total_detections,
                    "unique_classes": len(class_counts),
                    "class_counts": class_counts
                },
                "detections_by_frame": self.accumulated_yolo_detections
            }
            
            with open(yolo_path, 'w') as f:
                json.dump(data, f, indent=2)
                
        else:  # csv
            yolo_path = self.final_output_dir / f"{self.output_name}_yolo_detections.csv"
            with open(yolo_path, 'w', newline='') as f:
                writer = csv.writer(f)
                writer.writerow(['step_nr', 'timestamp', 'class_name', 'bbox_x1', 'bbox_y1', 
                               'bbox_x2', 'bbox_y2', 'confidence', 'class_id', 'detection_id'])
                
                for frame_data in self.accumulated_yolo_detections:
                    step_nr = frame_data["step_nr"]
                    timestamp = frame_data["timestamp"]
                    detections = frame_data.get("detections", {})
                    
                    if not detections:
                        # Write a row with no detections
                        writer.writerow([step_nr, timestamp, '', '', '', '', '', '', '', ''])
                    else:
                        for class_name, objects in detections.items():
                            for obj in objects:
                                bbox = obj.get("bbox", [0, 0, 0, 0])
                                row = [
                                    step_nr, timestamp, class_name,
                                    bbox[0], bbox[1], bbox[2], bbox[3],
                                    obj.get("confidence", 0.0),
                                    obj.get("class_id", -1),
                                    obj.get("detection_id", -1)
                                ]
                                writer.writerow(row)
        
        return yolo_path
    
    def _save_segmentation_labels(self) -> pathlib.Path:
        """Save segmentation labels data linking segment IDs to class names."""
        if self.analysis_format == 'json':
            labels_path = self.final_output_dir / f"{self.output_name}_segmentation_labels.json"
            
            # Create comprehensive segmentation labels data
            all_classes = set()
            frames_with_labels = 0
            total_segments = 0
            
            for frame_data in self.accumulated_segmentation_labels:
                labels = frame_data.get("segmentation_labels", {})
                if labels:
                    frames_with_labels += 1
                    total_segments += len(labels)
                    all_classes.update(labels.values())
            
            data = {
                "summary": {
                    "total_frames": len(self.accumulated_segmentation_labels),
                    "frames_with_labels": frames_with_labels,
                    "total_segments": total_segments,
                    "unique_classes": sorted(list(all_classes)),
                    "class_distribution": self._calculate_class_distribution()
                },
                "labels_by_frame": self.accumulated_segmentation_labels
            }
            
            with open(labels_path, 'w') as f:
                json.dump(data, f, indent=2)
                
        else:  # csv
            labels_path = self.final_output_dir / f"{self.output_name}_segmentation_labels.csv"
            with open(labels_path, 'w', newline='') as f:
                writer = csv.writer(f)
                writer.writerow(['step_nr', 'timestamp', 'segment_id', 'class_label'])
                
                for frame_data in self.accumulated_segmentation_labels:
                    step_nr = frame_data["step_nr"]
                    timestamp = frame_data["timestamp"]
                    labels = frame_data.get("segmentation_labels", {})
                    
                    if not labels:
                        # Write a row indicating no labels for this frame
                        writer.writerow([step_nr, timestamp, '', ''])
                    else:
                        for segment_id, class_label in labels.items():
                            writer.writerow([step_nr, timestamp, segment_id, class_label])
        
        return labels_path
    
    def _calculate_class_distribution(self) -> Dict[str, int]:
        """Calculate the distribution of classes across all frames."""
        class_counts = {}
        
        for frame_data in self.accumulated_segmentation_labels:
            labels = frame_data.get("segmentation_labels", {})
            for class_label in labels.values():
                class_counts[class_label] = class_counts.get(class_label, 0) + 1
        
        return class_counts
    
    def _save_intermediate_results(self, step_nr: int) -> None:
        """Save intermediate results for this step."""
        intermediate_dir = self.final_output_dir / "intermediate" / f"step_{step_nr:06d}"
        intermediate_dir.mkdir(parents=True, exist_ok=True)
        
        # Save current point cloud if available
        if self.save_point_cloud and self.final_point_cloud is not None:
            self._save_intermediate_point_cloud(intermediate_dir)
        
        # Save current trajectory
        if self.save_trajectory and len(self.accumulated_timestamps) > 0:
            self._save_intermediate_trajectory(intermediate_dir)
            
        print(f"Saved intermediate results for step {step_nr}")
    
    def _save_intermediate_point_cloud(self, output_dir: pathlib.Path) -> None:
        """Save intermediate point cloud."""
        if hasattr(self.final_point_cloud, 'point_cloud_numpy'):
            points = self.final_point_cloud.point_cloud_numpy
        else:
            points = self.final_point_cloud
            
        colors = None
        if hasattr(self.final_point_cloud, 'rgb_numpy'):
            colors = self.final_point_cloud.rgb_numpy
            
        confidence = None
        if hasattr(self.final_point_cloud, 'confidence_scores_numpy'):
            confidence = self.final_point_cloud.confidence_scores_numpy
        
        segmentation = None
        if hasattr(self.final_point_cloud, "segmentation_mask_numpy"):
            segmentation = self.final_point_cloud.segmentation_mask_numpy
        
        ply_path = output_dir / "pointcloud.ply"
        
        
        # Prepare vertex data
        if colors is not None and confidence is not None and segmentation is not None:
            vertex_data = [
            (points[i, 0], points[i, 1], points[i, 2],
             colors[i, 0], colors[i, 1], colors[i, 2], confidence[i], segmentation[i])
            for i in range(len(points))
            ]
            vertex_dtype = [('x', 'f4'), ('y', 'f4'), ('z', 'f4'),
                    ('red', 'u1'), ('green', 'u1'), ('blue', 'u1'),
                    ('confidence', 'f4'), ('segmentation', 'u1')]
        elif colors is not None and segmentation is not None:
            vertex_data = [
            (points[i, 0], points[i, 1], points[i, 2],
             colors[i, 0], colors[i, 1], colors[i, 2], segmentation[i])
            for i in range(len(points))
            ]
            vertex_dtype = [('x', 'f4'), ('y', 'f4'), ('z', 'f4'),
                    ('red', 'u1'), ('green', 'u1'), ('blue', 'u1'),
                    ('segmentation', 'u1')]
        elif confidence is not None and segmentation is not None:
            vertex_data = [
            (points[i, 0], points[i, 1], points[i, 2],
             confidence[i], segmentation[i])
            for i in range(len(points))
            ]
            vertex_dtype = [('x', 'f4'), ('y', 'f4'), ('z', 'f4'),
                    ('confidence', 'f4'), ('segmentation', 'u1')]
        elif segmentation is not None:
            vertex_data = [
            (points[i, 0], points[i, 1], points[i, 2], segmentation[i])
            for i in range(len(points))
            ]
            vertex_dtype = [('x', 'f4'), ('y', 'f4'), ('z', 'f4'),
                    ('segmentation', 'u1')]
        elif colors is not None and confidence is not None:
            vertex_data = [
            (points[i, 0], points[i, 1], points[i, 2],
             colors[i, 0], colors[i, 1], colors[i, 2], confidence[i])
            for i in range(len(points))
            ]
            vertex_dtype = [('x', 'f4'), ('y', 'f4'), ('z', 'f4'),
                    ('red', 'u1'), ('green', 'u1'), ('blue', 'u1'), ('confidence', 'f4')]
        elif colors is not None:
            vertex_data = [
            (points[i, 0], points[i, 1], points[i, 2],
             colors[i, 0], colors[i, 1], colors[i, 2])
            for i in range(len(points))
            ]
            vertex_dtype = [('x', 'f4'), ('y', 'f4'), ('z', 'f4'),
                    ('red', 'u1'), ('green', 'u1'), ('blue', 'u1')]
        elif confidence is not None:
            vertex_data = [
            (points[i, 0], points[i, 1], points[i, 2], confidence[i])
            for i in range(len(points))
            ]
            vertex_dtype = [('x', 'f4'), ('y', 'f4'), ('z', 'f4'), ('confidence', 'f4')]
        else:
            vertex_data = [
            (points[i, 0], points[i, 1], points[i, 2]) for i in range(len(points))
            ]
            vertex_dtype = [('x', 'f4'), ('y', 'f4'), ('z', 'f4')]
        
        vertex_array = np.array(vertex_data, dtype=vertex_dtype)
        vertex_element = PlyElement.describe(vertex_array, 'vertex')
        PlyData([vertex_element]).write(str(ply_path))
    
    def _save_intermediate_trajectory(self, output_dir: pathlib.Path) -> None:
        """Save intermediate trajectory."""
        txt_path = output_dir / "trajectory.txt"
        
        timestamps = np.array(self.accumulated_timestamps)
        positions = np.array(self.accumulated_positions)
        quaternions = np.array(self.accumulated_quaternions)
        
        with open(txt_path, 'w') as f:
            for i in range(len(timestamps)):
                timestamp = timestamps[i]
                pos = positions[i]
                quat = quaternions[i]
                
                f.write(f"{timestamp:.6f} {pos[0]:.6f} {pos[1]:.6f} {pos[2]:.6f} "
                       f"{quat[0]:.6f} {quat[1]:.6f} {quat[2]:.6f} {quat[3]:.6f}\n")
    
    def _save_metadata(self, results: Dict[str, Any], step_nr: int) -> None:
        """Save comprehensive metadata about the analysis."""
        metadata_path = self.final_output_dir / "metadata.json"
        
        metadata = {
            "generation_info": {
                "generated": datetime.now().isoformat(),
                "final_step_number": step_nr,
                "output_directory": str(self.final_output_dir)
            },
            "configuration": {
                "save_point_cloud": self.save_point_cloud,
                "save_trajectory": self.save_trajectory,
                "save_floor_data": self.save_floor_data,
                "save_closest_points": self.save_closest_points,
                "save_object_mapping": self.save_object_mapping,
                "save_yolo_detections": self.save_yolo_detections,
                "save_intermediate": self.save_intermediate,
                "intermediate_interval": self.intermediate_interval,
                "analysis_format": self.analysis_format,
                "output_name": self.output_name
            },
            "pipeline_configuration": self._format_pipeline_config() if self.full_pipeline_config is not None else {},
            "data_summary": {
                "total_poses": len(self.accumulated_timestamps),
                "trajectory_duration": (max(self.accumulated_timestamps) - min(self.accumulated_timestamps)) if len(self.accumulated_timestamps) > 1 else 0,
                "has_floor_data": self.floor_data is not None,
                "n_closest_points_3d_count": len(self.accumulated_n_closest_points_distances),
                "n_closest_points_with_segment_ids_count": sum(1 for segment_ids in self.accumulated_n_closest_points_segment_ids if segment_ids is not None),
                "n_closest_points_with_class_labels_count": sum(1 for class_labels in self.accumulated_n_closest_points_class_labels if class_labels is not None) if hasattr(self, 'accumulated_n_closest_points_class_labels') else 0,
                "yolo_detections_count": len(self.accumulated_yolo_detections),
                "segmentation_labels_count": len(self.accumulated_segmentation_labels),
                "n_closest_points_3d_count": len(self.accumulated_n_closest_points_distances),
                "has_object_mapping": self.object_mapping is not None,
                "total_objects": len(self.object_mapping) if self.object_mapping is not None else 0
            },
            "file_paths": results
        }
        
        if self.floor_data:
            metadata["floor_detection"] = self.floor_data
        
        if len(self.accumulated_n_closest_points_distances) > 0:
            metadata["distance_analysis"] = {
                "avg_n_closest_points_distance_2d": self._calculate_distance_stats("mean"),
                "min_n_closest_points_distance_2d": self._calculate_distance_stats("min"),
                "max_n_closest_points_distance_2d": self._calculate_distance_stats("max"),
                "std_n_closest_points_distance_2d": self._calculate_distance_stats("std")
            }
        
        if len(self.accumulated_yolo_detections) > 0:
            metadata["yolo_analysis"] = self._calculate_yolo_stats()
        
        if len(self.accumulated_segmentation_labels) > 0:
            metadata["segmentation_analysis"] = self._calculate_segmentation_stats()
        
        with open(metadata_path, 'w') as f:
            json.dump(metadata, f, indent=2) 

    def _format_pipeline_config(self) -> Dict[str, Any]:
        """Format the pipeline configuration for cleaner metadata output."""
        if self.full_pipeline_config is None:
            return {}
        
        # Convert DictConfig to regular dict if needed
        if isinstance(self.full_pipeline_config, DictConfig):
            config_dict = OmegaConf.to_container(self.full_pipeline_config, resolve=True)
        else:
            config_dict = self.full_pipeline_config
        
        # Create a clean copy of the configuration
        formatted_config = {}
        
        # Add pipeline structure
        if "pipeline" in config_dict:
            pipeline_config = config_dict["pipeline"]
            formatted_config["pipeline"] = {
                "components": []
            }
            
            # Format each component configuration
            for component_config in pipeline_config.get("components", []):
                component_info = {
                    "type": component_config.get("type", "Unknown"),
                    "config": component_config.get("config", {})
                }
                formatted_config["pipeline"]["components"].append(component_info)
        
        # Add any other top-level configuration keys
        for key, value in config_dict.items():
            if key != "pipeline":
                formatted_config[key] = value
        
        return formatted_config

    def _calculate_distance_stats(self, stat: str) -> float:
        """Calculate distance statistics from arrays of n closest point distances."""
        if not self.accumulated_n_closest_points_distances:
            return None
            
        # Flatten all distance arrays into a single array
        all_distances = []
        for distances in self.accumulated_n_closest_points_distances:
            if isinstance(distances, list):
                all_distances.extend(distances)
            else:
                all_distances.append(distances)
        
        if not all_distances:
            return None
            
        distances_array = np.array(all_distances)
        
        if stat == "mean":
            return float(np.mean(distances_array))
        elif stat == "min":
            return float(np.min(distances_array))
        elif stat == "max":
            return float(np.max(distances_array))
        elif stat == "std":
            return float(np.std(distances_array))
        return None 
    
    def _calculate_yolo_stats(self) -> Dict[str, Any]:
        """Calculate statistics from YOLO detection data."""
        total_detections = 0
        class_counts = {}
        frames_with_detections = 0
        confidence_scores = []
        detections_per_frame = []
        
        for frame_data in self.accumulated_yolo_detections:
            detections = frame_data.get("detections", {})
            frame_detection_count = 0
            
            if detections:
                frames_with_detections += 1
                for class_name, objects in detections.items():
                    object_count = len(objects)
                    total_detections += object_count
                    frame_detection_count += object_count
                    class_counts[class_name] = class_counts.get(class_name, 0) + object_count
                    
                    # Collect confidence scores
                    for obj in objects:
                        if "confidence" in obj:
                            confidence_scores.append(obj["confidence"])
            
            detections_per_frame.append(frame_detection_count)
        
        stats = {
            "total_frames": len(self.accumulated_yolo_detections),
            "frames_with_detections": frames_with_detections,
            "detection_rate": frames_with_detections / len(self.accumulated_yolo_detections) if self.accumulated_yolo_detections else 0,
            "total_detections": total_detections,
            "avg_detections_per_frame": np.mean(detections_per_frame) if detections_per_frame else 0,
            "max_detections_per_frame": max(detections_per_frame) if detections_per_frame else 0,
            "unique_classes": len(class_counts),
            "class_counts": class_counts
        }
        
        if confidence_scores:
            stats["confidence_stats"] = {
                "mean_confidence": float(np.mean(confidence_scores)),
                "min_confidence": float(np.min(confidence_scores)),
                "max_confidence": float(np.max(confidence_scores)),
                "std_confidence": float(np.std(confidence_scores))
            }
        
        return stats
    
    def _calculate_segmentation_stats(self) -> Dict[str, Any]:
        """Calculate statistics from segmentation labels data."""
        total_segments = 0
        frames_with_labels = 0
        class_counts = {}
        segments_per_frame = []
        all_classes = set()
        
        for frame_data in self.accumulated_segmentation_labels:
            labels = frame_data.get("segmentation_labels", {})
            frame_segment_count = len(labels)
            
            if frame_segment_count > 0:
                frames_with_labels += 1
                total_segments += frame_segment_count
                segments_per_frame.append(frame_segment_count)
                
                for class_label in labels.values():
                    class_counts[class_label] = class_counts.get(class_label, 0) + 1
                    all_classes.add(class_label)
        
        stats = {
            "total_frames": len(self.accumulated_segmentation_labels),
            "frames_with_labels": frames_with_labels,
            "labeling_rate": frames_with_labels / len(self.accumulated_segmentation_labels) if self.accumulated_segmentation_labels else 0,
            "total_segments": total_segments,
            "avg_segments_per_frame": np.mean(segments_per_frame) if segments_per_frame else 0,
            "max_segments_per_frame": max(segments_per_frame) if segments_per_frame else 0,
            "min_segments_per_frame": min(segments_per_frame) if segments_per_frame else 0,
            "unique_classes": len(all_classes),
            "class_list": sorted(list(all_classes)),
            "class_distribution": class_counts
        }
        
        return stats<|MERGE_RESOLUTION|>--- conflicted
+++ resolved
@@ -13,7 +13,7 @@
 class EnhancedSLAMOutputWriter(AbstractDataWriter):
     """
     Enhanced writer component for saving comprehensive SLAM analysis outputs.
-    Handles point clouds, trajectories, floor detection, closest point analysis, and object mapping.
+    Handles point clouds, trajectories, floor detection, and closest point analysis.
     
     When closest point segment IDs are available, creates a CSV file with detected objects containing:
     step, closest_3d_x, closest_3d_y, closest_3d_z, closest_2d_distance, segment_id, class_label
@@ -107,15 +107,12 @@
                 "n_closest_points_index", 
                 "n_closest_points_distance_2d"
             ])
-<<<<<<< HEAD
         if self.save_object_mapping:
             inputs.extend(["objects", "object_dict"])
-=======
             # Only add segment IDs if specifically requested
             if self.save_closest_points_segment_ids:
                 inputs.append("n_closest_points_segment_ids")
                 inputs.append("n_closest_points_class_labels")
->>>>>>> e6a31e96
         if self.save_yolo_detections:
             inputs.append("yolo_detections")
         # Always try to get segmentation labels if available
@@ -152,11 +149,8 @@
              point_cloud=None, camera_pose=None, timestamp=None,
              floor_normal=None, floor_offset=None,
              n_closest_points_3d=None, n_closest_points_index=None, n_closest_points_distance_2d=None,
-<<<<<<< HEAD
              objects=None, object_dict=None,
-=======
              n_closest_points_segment_ids=None, n_closest_points_class_labels=None, 
->>>>>>> e6a31e96
              yolo_detections=None, segmentation_labels=None,
              **kwargs: Any) -> Dict[str, Any]:
         """
@@ -172,13 +166,10 @@
             n_closest_points_3d: Current closest 3D point
             n_closest_points_index: Index of the closest point
             n_closest_points_distance_2d: Current 3D distance to closest point
-<<<<<<< HEAD
             objects: Current frame objects
             object_dict: Object3D mapping dictionary
-=======
             n_closest_points_segment_ids: Segment IDs for the closest points (e.g., 1, 2, 3)
             n_closest_points_class_labels: Class labels for the closest points (e.g., 'Chair', 'Table')
->>>>>>> e6a31e96
             yolo_detections: YOLO object detection results
             segmentation_labels: Mapping of segment IDs to class labels
             **kwargs: Additional arguments
@@ -279,10 +270,14 @@
             closest_path = self._save_closest_points_data()
             results["closest_points_path"] = str(closest_path)
             
-            # Save closest points with segment IDs if segment IDs are available
-            if any(segment_ids is not None for segment_ids in self.accumulated_n_closest_points_segment_ids):
-                closest_objects_path = self._save_closest_objects_csv()
-                results["closest_objects_path"] = str(closest_objects_path)
+        # Save closest points with segment IDs if segment IDs are available
+        if any(segment_ids is not None for segment_ids in self.accumulated_n_closest_points_segment_ids):
+            closest_objects_path = self._save_closest_objects_csv()
+            results["closest_objects_path"] = str(closest_objects_path)
+        
+        if self.save_object_mapping and self.object_mapping is not None:
+            object_path = self._save_object_mapping_data()
+            results["object_mapping_path"] = str(object_path)
         
         if self.save_object_mapping and self.object_mapping is not None:
             object_path = self._save_object_mapping_data()
@@ -499,7 +494,6 @@
                     
         return closest_path
     
-<<<<<<< HEAD
     def _save_object_mapping_data(self) -> pathlib.Path:
         """Save Object3D mapping data."""
         if self.analysis_format == 'json':
@@ -566,7 +560,7 @@
         
         print(f"Saving object mapping with {len(self.object_mapping)} objects to: {object_path}")
         return object_path
-=======
+    
     def _save_closest_objects_csv(self) -> pathlib.Path:
         """Save closest points with segment IDs in CSV format."""
         closest_objects_path = self.final_output_dir / f"{self.output_name}_closest_objects.csv"
@@ -614,7 +608,6 @@
                         writer.writerow(row)
         
         return closest_objects_path
->>>>>>> e6a31e96
     
     def _save_yolo_detections(self) -> pathlib.Path:
         """Save YOLO detection data."""
